<script>
	import { goto } from '$app/navigation';
	import { WEBUI_NAME, config } from '$lib/stores';
	import { onMount, getContext } from 'svelte';

	const i18n = getContext('i18n');

	let loaded = false;

	onMount(async () => {
		if ($config) {
			await goto('/');
		}

		loaded = true;
	});
</script>

{#if loaded}
	<div class="absolute w-full h-full flex z-50">
		<div class="absolute rounded-xl w-full h-full backdrop-blur-sm flex justify-center">
			<div class="m-auto pb-44 flex flex-col justify-center">
				<div class="max-w-md">
					<div class="text-center text-2xl font-medium z-50">
						{$i18n.t('{{webUIName}} Backend Required', { webUIName: $WEBUI_NAME })}
					</div>

					<div class=" mt-4 text-center text-sm w-full">
						{$i18n.t(
							"Oops! You're using an unsupported method (frontend only). Please serve the WebUI from the backend."
						)}

						<br class=" " />
						<br class=" " />
						<a
							class=" font-semibold underline"
							href="https://github.com/open-webui/open-webui#how-to-install-"
							target="_blank">{$i18n.t('See readme.md for instructions')}</a
						>
						{$i18n.t('or')}
						<a class=" font-semibold underline" href="https://discord.gg/5rJgQTnV4s" target="_blank"
							>{$i18n.t('join our Discord for help.')}</a
						>
					</div>

					<div class=" mt-6 mx-auto relative group w-fit">
						<button
<<<<<<< HEAD
							class="relative z-20 flex px-5 py-2 rounded-full bg-gray-100 text-black hover:bg-gray-200 transition font-medium text-sm"
=======
							class="relative z-20 flex px-5 py-2 rounded-full bg-gray-100 hover:bg-gray-200 transition font-medium text-sm text-black"
>>>>>>> 1db8dec4
							on:click={() => {
								location.href = '/';
							}}
						>
							{$i18n.t('Check Again')}
						</button>
					</div>
				</div>
			</div>
		</div>
	</div>
{/if}<|MERGE_RESOLUTION|>--- conflicted
+++ resolved
@@ -45,11 +45,7 @@
 
 					<div class=" mt-6 mx-auto relative group w-fit">
 						<button
-<<<<<<< HEAD
-							class="relative z-20 flex px-5 py-2 rounded-full bg-gray-100 text-black hover:bg-gray-200 transition font-medium text-sm"
-=======
 							class="relative z-20 flex px-5 py-2 rounded-full bg-gray-100 hover:bg-gray-200 transition font-medium text-sm text-black"
->>>>>>> 1db8dec4
 							on:click={() => {
 								location.href = '/';
 							}}
