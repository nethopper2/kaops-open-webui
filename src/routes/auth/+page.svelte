<script>
	import DOMPurify from 'dompurify';
	import { marked } from 'marked';

	import { toast } from 'svelte-sonner';

	import { onMount, getContext, tick } from 'svelte';
	import { goto } from '$app/navigation';
	import { page } from '$app/stores';

	import { getBackendConfig } from '$lib/apis';
	import { ldapUserSignIn, getSessionUser, userSignIn, userSignUp } from '$lib/apis/auths';

	import { WEBUI_API_BASE_URL, WEBUI_BASE_URL } from '$lib/constants';
	import { WEBUI_NAME, config, user, socket } from '$lib/stores';

	import { generateInitialsImage, canvasPixelTest } from '$lib/utils';

	import Spinner from '$lib/components/common/Spinner.svelte';
	import OnBoarding from '$lib/components/OnBoarding.svelte';
	import SensitiveInput from '$lib/components/common/SensitiveInput.svelte';

	const i18n = getContext('i18n');

	let loaded = false;

	let mode = $config?.features.enable_ldap ? 'ldap' : 'signin';

	let name = '';
	let email = '';
	let password = '';
	let confirmPassword = '';

	let ldapUsername = '';

	const webuiCustom = $config?.private_ai?.webui_custom ? JSON.parse($config?.private_ai?.webui_custom) : {};
	let brandingLogo = webuiCustom?.logo || '';
	let logoMaxHeight = webuiCustom?.logoMaxHeight || '25px';
	let bgImageAuth = '';

	const querystringValue = (key) => {
		const querystring = window.location.search;
		const urlParams = new URLSearchParams(querystring);
		return urlParams.get(key);
	};

	const setSessionUser = async (sessionUser) => {
		if (sessionUser) {
			console.log(sessionUser);
			toast.success($i18n.t(`You're now logged in.`));
			if (sessionUser.token) {
				localStorage.token = sessionUser.token;
			}
			$socket.emit('user-join', { auth: { token: sessionUser.token } });
			await user.set(sessionUser);
			await config.set(await getBackendConfig());

			const redirectPath = querystringValue('redirect') || '/';
			goto(redirectPath);
		}
	};

	const signInHandler = async () => {
		const sessionUser = await userSignIn(email, password).catch((error) => {
			toast.error(`${error}`);
			return null;
		});

		await setSessionUser(sessionUser);
	};

	const signUpHandler = async () => {
		if ($config?.features?.enable_signup_password_confirmation) {
			if (password !== confirmPassword) {
				toast.error($i18n.t('Passwords do not match.'));
				return;
			}
		}

		const sessionUser = await userSignUp(name, email, password, generateInitialsImage(name)).catch(
			(error) => {
				toast.error(`${error}`);
				return null;
			}
		);

		await setSessionUser(sessionUser);
	};

	const ldapSignInHandler = async () => {
		const sessionUser = await ldapUserSignIn(ldapUsername, password).catch((error) => {
			toast.error(`${error}`);
			return null;
		});
		await setSessionUser(sessionUser);
	};

	const submitHandler = async () => {
		if (mode === 'ldap') {
			await ldapSignInHandler();
		} else if (mode === 'signin') {
			await signInHandler();
		} else {
			await signUpHandler();
		}
	};

	const checkOauthCallback = async () => {
		// Get the value of the 'token' cookie
		function getCookie(name) {
			const match = document.cookie.match(
				new RegExp('(?:^|; )' + name.replace(/([.$?*|{}()[\]\\/+^])/g, '\\$1') + '=([^;]*)')
			);
			return match ? decodeURIComponent(match[1]) : null;
		}

		const token = getCookie('token');
		if (!token) {
			return;
		}

		const sessionUser = await getSessionUser(token).catch((error) => {
			toast.error(`${error}`);
			return null;
		});
		if (!sessionUser) {
			return;
		}

		localStorage.token = token;
		await setSessionUser(sessionUser);
	};

	let onboarding = false;

<<<<<<< HEAD
  async function setLogoImage() {
    await tick();
    const logo = document.getElementById('logo');
    const isDarkMode = document.documentElement.classList.contains('dark');
    const webuiCustom = $config?.private_ai?.webui_custom ? JSON.parse($config?.private_ai?.webui_custom) : {};

    // Set background image based on theme
    if (isDarkMode) {
      console.log('Dark mode detected');
      bgImageAuth = webuiCustom?.bgImageAuth || '';
    } else {
      console.log('Light mode detected');
      bgImageAuth = webuiCustom?.bgImageAuthLight || '';
    }

    if (logo) {
        if (isDarkMode) {
            const darkImage = new Image();
            darkImage.src = '/static/favicon-dark.png';

            darkImage.onload = () => {
                logo.src = '/static/favicon-dark.png';
                logo.style.filter = ''; // Ensure no inversion is applied
            };

            darkImage.onerror = () => {
                logo.style.filter = 'invert(1)'; // Invert image if favicon-dark.png is missing
            };
        }
    }
  }
=======
	async function setLogoImage() {
		await tick();
		const logo = document.getElementById('logo');

		if (logo) {
			const isDarkMode = document.documentElement.classList.contains('dark');

			if (isDarkMode) {
				const darkImage = new Image();
				darkImage.src = `${WEBUI_BASE_URL}/static/favicon-dark.png`;

				darkImage.onload = () => {
					logo.src = `${WEBUI_BASE_URL}/static/favicon-dark.png`;
					logo.style.filter = ''; // Ensure no inversion is applied if favicon-dark.png exists
				};

				darkImage.onerror = () => {
					logo.style.filter = 'invert(1)'; // Invert image if favicon-dark.png is missing
				};
			}
		}
	}
>>>>>>> 438e5d96

	onMount(async () => {
		if ($user !== undefined) {
			const redirectPath = querystringValue('redirect') || '/';
			goto(redirectPath);
		}
		await checkOauthCallback();

		loaded = true;
		setLogoImage();

		if (($config?.features.auth_trusted_header ?? false) || $config?.features.auth === false) {
			await signInHandler();
		} else {
			onboarding = $config?.onboarding ?? false;
		}
	});
</script>

<svelte:head>
	<title>
		{`${$WEBUI_NAME}`}
	</title>
</svelte:head>

<OnBoarding
	bind:show={onboarding}
	getStartedHandler={() => {
		onboarding = false;
		mode = $config?.features.enable_ldap ? 'ldap' : 'signup';
	}}
/>

<<<<<<< HEAD
<div class="w-full h-screen max-h-[100dvh] text-white relative">
	{#if bgImageAuth}
		<!-- ::before pseudo-element as a div -->
		<div 
			class="pointer-events-none absolute inset-0 -z-20"
			style="
				background: url('{bgImageAuth}') center/cover no-repeat;
				filter: brightness(0.4);
				content: '';
			">
		</div>
		<!-- ::after pseudo-element as a div -->
		<div 
			class="pointer-events-none absolute inset-0 -z-10 bg-white/70 dark:bg-black/30"
			style="content: '';">
		</div>
	{:else}
		<div class="w-full h-full absolute top-0 left-0 bg-white dark:bg-black"></div>
	{/if}
=======
<div class="w-full h-screen max-h-[100dvh] text-white relative" id="auth-page">
	<div class="w-full h-full absolute top-0 left-0 bg-white dark:bg-black"></div>
>>>>>>> 438e5d96

	<div class="w-full absolute top-0 left-0 right-0 h-8 drag-region" />

	{#if loaded}
		<div
			class="fixed bg-transparent min-h-screen w-full flex justify-center font-primary z-50 text-black dark:text-white"
			id="auth-container"
		>
			<div class="w-full px-10 min-h-screen flex flex-col text-center">
				{#if ($config?.features.auth_trusted_header ?? false) || $config?.features.auth === false}
					<div class=" my-auto pb-10 w-full sm:max-w-md">
						<div
							class="flex items-center justify-center gap-3 text-xl sm:text-2xl text-center font-semibold dark:text-gray-200"
						>
							<div>
								{$i18n.t('Signing in to {{WEBUI_NAME}}', { WEBUI_NAME: $WEBUI_NAME })}
							</div>

							<div>
								<Spinner className="size-5" />
							</div>
						</div>
					</div>
				{:else}
<<<<<<< HEAD
					<div class="  my-auto pb-10 w-full dark:text-gray-100">
						<form
							class=" flex flex-col justify-center"
							on:submit={(e) => {
								e.preventDefault();
								submitHandler();
							}}
						>
							<div class="mb-1">
								{#if brandingLogo}
									<img
										src={brandingLogo}
										alt="Logo"
										class="mx-auto mb-8"
										style="max-height:{logoMaxHeight};"
									/>              
								{/if}                
								<div class=" text-2xl font-medium">
									{#if $config?.onboarding ?? false}
										{$i18n.t(`Get started with {{WEBUI_NAME}}`, { WEBUI_NAME: $WEBUI_NAME })}
									{:else if mode === 'ldap'}
										{$i18n.t(`Sign in to {{WEBUI_NAME}} with LDAP`, { WEBUI_NAME: $WEBUI_NAME })}
                  {:else if mode === 'signin'}
                    {$i18n.t(`Sign in to {{WEBUI_NAME}}`, { WEBUI_NAME: $WEBUI_NAME.replace(/\s*\([^)]*\)/g, '') || '' })}                    
									{:else}
										{$i18n.t(`Sign up to {{WEBUI_NAME}}`, { WEBUI_NAME: $WEBUI_NAME })}
=======
					<div class="my-auto flex flex-col justify-center items-center">
						<div class=" sm:max-w-md my-auto pb-10 w-full dark:text-gray-100">
							{#if $config?.metadata?.auth_logo_position === 'center'}
								<div class="flex justify-center mb-6">
									<img
										id="logo"
										crossorigin="anonymous"
										src="{WEBUI_BASE_URL}/static/favicon.png"
										class="size-24 rounded-full"
										alt=""
									/>
								</div>
							{/if}
							<form
								class=" flex flex-col justify-center"
								on:submit={(e) => {
									e.preventDefault();
									submitHandler();
								}}
							>
								<div class="mb-1">
									<div class=" text-2xl font-medium">
										{#if $config?.onboarding ?? false}
											{$i18n.t(`Get started with {{WEBUI_NAME}}`, { WEBUI_NAME: $WEBUI_NAME })}
										{:else if mode === 'ldap'}
											{$i18n.t(`Sign in to {{WEBUI_NAME}} with LDAP`, { WEBUI_NAME: $WEBUI_NAME })}
										{:else if mode === 'signin'}
											{$i18n.t(`Sign in to {{WEBUI_NAME}}`, { WEBUI_NAME: $WEBUI_NAME })}
										{:else}
											{$i18n.t(`Sign up to {{WEBUI_NAME}}`, { WEBUI_NAME: $WEBUI_NAME })}
										{/if}
									</div>

									{#if $config?.onboarding ?? false}
										<div class="mt-1 text-xs font-medium text-gray-600 dark:text-gray-500">
											ⓘ {$WEBUI_NAME}
											{$i18n.t(
												'does not make any external connections, and your data stays securely on your locally hosted server.'
											)}
										</div>
>>>>>>> 438e5d96
									{/if}
								</div>
                <div class="text-lg font-normal">
                  {$i18n.t(`{{WEBUI_NAME}}`, { WEBUI_NAME: 'Open WebUI' })}
                </div>

								{#if $config?.features.enable_login_form || $config?.features.enable_ldap}
									<div class="flex flex-col mt-4">
										{#if mode === 'signup'}
											<div class="mb-2">
												<label for="name" class="text-sm font-medium text-left mb-1 block"
													>{$i18n.t('Name')}</label
												>
												<input
													bind:value={name}
													type="text"
													id="name"
													class="my-0.5 w-full text-sm outline-hidden bg-transparent placeholder:text-gray-300 dark:placeholder:text-gray-600"
													autocomplete="name"
													placeholder={$i18n.t('Enter Your Full Name')}
													required
												/>
											</div>
										{/if}

										{#if mode === 'ldap'}
											<div class="mb-2">
												<label for="username" class="text-sm font-medium text-left mb-1 block"
													>{$i18n.t('Username')}</label
												>
												<input
													bind:value={ldapUsername}
													type="text"
													class="my-0.5 w-full text-sm outline-hidden bg-transparent placeholder:text-gray-300 dark:placeholder:text-gray-600"
													autocomplete="username"
													name="username"
													id="username"
													placeholder={$i18n.t('Enter Your Username')}
													required
												/>
											</div>
										{:else}
											<div class="mb-2">
												<label for="email" class="text-sm font-medium text-left mb-1 block"
													>{$i18n.t('Email')}</label
												>
												<input
													bind:value={email}
													type="email"
													id="email"
													class="my-0.5 w-full text-sm outline-hidden bg-transparent placeholder:text-gray-300 dark:placeholder:text-gray-600"
													autocomplete="email"
													name="email"
													placeholder={$i18n.t('Enter Your Email')}
													required
												/>
											</div>
										{/if}

										<div>
											<label for="password" class="text-sm font-medium text-left mb-1 block"
												>{$i18n.t('Password')}</label
											>
<<<<<<< HEAD
											<input
												bind:value={name}
												type="text"
												id="name"
												class="my-0.5 w-full text-sm outline-hidden bg-transparent text-gray-400"
												autocomplete="name"
												placeholder={$i18n.t('Enter Your Full Name')}
=======
											<SensitiveInput
												bind:value={password}
												type="password"
												id="password"
												class="my-0.5 w-full text-sm outline-hidden bg-transparent placeholder:text-gray-300 dark:placeholder:text-gray-600"
												placeholder={$i18n.t('Enter Your Password')}
												autocomplete={mode === 'signup' ? 'new-password' : 'current-password'}
												name="password"
>>>>>>> 438e5d96
												required
											/>
										</div>

										{#if mode === 'signup' && $config?.features?.enable_signup_password_confirmation}
											<div class="mt-2">
												<label
													for="confirm-password"
													class="text-sm font-medium text-left mb-1 block"
													>{$i18n.t('Confirm Password')}</label
												>
												<SensitiveInput
													bind:value={confirmPassword}
													type="password"
													id="confirm-password"
													class="my-0.5 w-full text-sm outline-hidden bg-transparent"
													placeholder={$i18n.t('Confirm Your Password')}
													autocomplete="new-password"
													name="confirm-password"
													required
												/>
											</div>
										{/if}
									</div>
								{/if}
								<div class="mt-5">
									{#if $config?.features.enable_login_form || $config?.features.enable_ldap}
										{#if mode === 'ldap'}
											<button
												class="bg-gray-700/5 hover:bg-gray-700/10 dark:bg-gray-100/5 dark:hover:bg-gray-100/10 dark:text-gray-300 dark:hover:text-white transition w-full rounded-full font-medium text-sm py-2.5"
												type="submit"
											>
<<<<<<< HEAD
											<input
												bind:value={ldapUsername}
												type="text"
												class="my-0.5 w-full text-sm outline-hidden bg-transparent text-gray-400"
												autocomplete="username"
												name="username"
												id="username"
												placeholder={$i18n.t('Enter Your Username')}
												required
											/>
										</div>
									{:else}
										<div class="mb-2">
											<label for="email" class="text-sm font-medium text-left mb-1 block"
												>{$i18n.t('Email')}</label
											>
                      <input
												bind:value={email}
												type="email"
												id="email"
                        class="transition rounded-sm font-medium p-2 my-0.5 w-full text-sm text-gray-600 bg-gray-600/5 hover:bg-gray-100/10 hover:text-white dark:text-gray-300 dark:bg-gray-100/5 dark:hover:bg-gray-100/10 dark:hover:text-white "
												autocomplete="email"
												name="email"
												placeholder={$i18n.t('Enter Your Email')}
												required
											/>
										</div>
=======
												{$i18n.t('Authenticate')}
											</button>
										{:else}
											<button
												class="bg-gray-700/5 hover:bg-gray-700/10 dark:bg-gray-100/5 dark:hover:bg-gray-100/10 dark:text-gray-300 dark:hover:text-white transition w-full rounded-full font-medium text-sm py-2.5"
												type="submit"
											>
												{mode === 'signin'
													? $i18n.t('Sign in')
													: ($config?.onboarding ?? false)
														? $i18n.t('Create Admin Account')
														: $i18n.t('Create Account')}
											</button>

											{#if $config?.features.enable_signup && !($config?.onboarding ?? false)}
												<div class=" mt-4 text-sm text-center">
													{mode === 'signin'
														? $i18n.t("Don't have an account?")
														: $i18n.t('Already have an account?')}

													<button
														class=" font-medium underline"
														type="button"
														on:click={() => {
															if (mode === 'signin') {
																mode = 'signup';
															} else {
																mode = 'signin';
															}
														}}
													>
														{mode === 'signin' ? $i18n.t('Sign up') : $i18n.t('Sign in')}
													</button>
												</div>
											{/if}
										{/if}
>>>>>>> 438e5d96
									{/if}
								</div>
							</form>

							{#if Object.keys($config?.oauth?.providers ?? {}).length > 0}
								<div class="inline-flex items-center justify-center w-full">
									<hr class="w-32 h-px my-4 border-0 dark:bg-gray-100/10 bg-gray-700/10" />
									{#if $config?.features.enable_login_form || $config?.features.enable_ldap}
										<span
											class="px-3 text-sm font-medium text-gray-900 dark:text-white bg-transparent"
											>{$i18n.t('or')}</span
										>
<<<<<<< HEAD
										<input
											bind:value={password}
											type="password"
											id="password"
                      class="transition rounded-sm font-medium p-2 my-0.5 w-full text-sm text-gray-600 bg-gray-600/5 hover:bg-gray-100/10 hover:text-white dark:text-gray-300 dark:bg-gray-100/5 dark:hover:bg-gray-100/10 dark:hover:text-white "
											placeholder={$i18n.t('Enter Your Password')}
											autocomplete="current-password"
											name="current-password"
											required
										/>
									</div>
=======
									{/if}

									<hr class="w-32 h-px my-4 border-0 dark:bg-gray-100/10 bg-gray-700/10" />
>>>>>>> 438e5d96
								</div>
								<div class="flex flex-col space-y-2">
									{#if $config?.oauth?.providers?.google}
										<button
<<<<<<< HEAD
											class="text-gray-300 bg-gray-100/5 hover:bg-gray-100/10 hover:text-gray-700 dark:text-gray-300 dark:bg-gray-100/5 dark:hover:bg-gray-100/10 dark:hover:text-white transition w-full rounded-full font-medium text-sm py-2.5"
											type="submit"
=======
											class="flex justify-center items-center bg-gray-700/5 hover:bg-gray-700/10 dark:bg-gray-100/5 dark:hover:bg-gray-100/10 dark:text-gray-300 dark:hover:text-white transition w-full rounded-full font-medium text-sm py-2.5"
											on:click={() => {
												window.location.href = `${WEBUI_BASE_URL}/oauth/google/login`;
											}}
>>>>>>> 438e5d96
										>
											<svg
												xmlns="http://www.w3.org/2000/svg"
												viewBox="0 0 48 48"
												class="size-6 mr-3"
											>
												<path
													fill="#EA4335"
													d="M24 9.5c3.54 0 6.71 1.22 9.21 3.6l6.85-6.85C35.9 2.38 30.47 0 24 0 14.62 0 6.51 5.38 2.56 13.22l7.98 6.19C12.43 13.72 17.74 9.5 24 9.5z"
												/><path
													fill="#4285F4"
													d="M46.98 24.55c0-1.57-.15-3.09-.38-4.55H24v9.02h12.94c-.58 2.96-2.26 5.48-4.78 7.18l7.73 6c4.51-4.18 7.09-10.36 7.09-17.65z"
												/><path
													fill="#FBBC05"
													d="M10.53 28.59c-.48-1.45-.76-2.99-.76-4.59s.27-3.14.76-4.59l-7.98-6.19C.92 16.46 0 20.12 0 24c0 3.88.92 7.54 2.56 10.78l7.97-6.19z"
												/><path
													fill="#34A853"
													d="M24 48c6.48 0 11.93-2.13 15.89-5.81l-7.73-6c-2.15 1.45-4.92 2.3-8.16 2.3-6.26 0-11.57-4.22-13.47-9.91l-7.98 6.19C6.51 42.62 14.62 48 24 48z"
												/><path fill="none" d="M0 0h48v48H0z" />
											</svg>
											<span>{$i18n.t('Continue with {{provider}}', { provider: 'Google' })}</span>
										</button>
									{/if}
									{#if $config?.oauth?.providers?.microsoft}
										<button
<<<<<<< HEAD
											class="text-gray-600 bg-gray-600/5 hover:bg-gray-100/10 hover:text-gray-700 dark:text-gray-300 dark:bg-gray-100/5 dark:hover:bg-gray-100/10 dark:hover:text-white transition w-full rounded-full font-medium text-sm py-2.5"
											type="submit"
=======
											class="flex justify-center items-center bg-gray-700/5 hover:bg-gray-700/10 dark:bg-gray-100/5 dark:hover:bg-gray-100/10 dark:text-gray-300 dark:hover:text-white transition w-full rounded-full font-medium text-sm py-2.5"
											on:click={() => {
												window.location.href = `${WEBUI_BASE_URL}/oauth/microsoft/login`;
											}}
>>>>>>> 438e5d96
										>
											<svg
												xmlns="http://www.w3.org/2000/svg"
												viewBox="0 0 21 21"
												class="size-6 mr-3"
											>
												<rect x="1" y="1" width="9" height="9" fill="#f25022" /><rect
													x="1"
													y="11"
													width="9"
													height="9"
													fill="#00a4ef"
												/><rect x="11" y="1" width="9" height="9" fill="#7fba00" /><rect
													x="11"
													y="11"
													width="9"
													height="9"
													fill="#ffb900"
												/>
											</svg>
											<span>{$i18n.t('Continue with {{provider}}', { provider: 'Microsoft' })}</span
											>
										</button>
									{/if}
									{#if $config?.oauth?.providers?.github}
										<button
											class="flex justify-center items-center bg-gray-700/5 hover:bg-gray-700/10 dark:bg-gray-100/5 dark:hover:bg-gray-100/10 dark:text-gray-300 dark:hover:text-white transition w-full rounded-full font-medium text-sm py-2.5"
											on:click={() => {
												window.location.href = `${WEBUI_BASE_URL}/oauth/github/login`;
											}}
										>
											<svg
												xmlns="http://www.w3.org/2000/svg"
												viewBox="0 0 24 24"
												class="size-6 mr-3"
											>
												<path
													fill="currentColor"
													d="M12 0C5.37 0 0 5.37 0 12c0 5.31 3.435 9.795 8.205 11.385.6.105.825-.255.825-.57 0-.285-.015-1.23-.015-2.235-3.015.555-3.795-.735-4.035-1.41-.135-.345-.72-1.41-1.23-1.695-.42-.225-1.02-.78-.015-.795.945-.015 1.62.87 1.845 1.23 1.08 1.815 2.805 1.305 3.495.99.105-.78.42-1.305.765-1.605-2.67-.3-5.46-1.335-5.46-5.925 0-1.305.465-2.385 1.23-3.225-.12-.3-.54-1.53.12-3.18 0 0 1.005-.315 3.3 1.23.96-.27 1.98-.405 3-.405s2.04.135 3 .405c2.295-1.56 3.3-1.23 3.3-1.23.66 1.65.24 2.88.12 3.18.765.84 1.23 1.92 1.23 3.225 0 4.605-2.805 5.625-5.475 5.925.435.375.81 1.095.81 2.22 0 1.605-.015 2.895-.015 3.3 0 .315.225.69.825.57C20.565 21.795 24 17.31 24 12c0-6.63-5.37-12-12-12z"
												/>
											</svg>
											<span>{$i18n.t('Continue with {{provider}}', { provider: 'GitHub' })}</span>
										</button>
									{/if}
									{#if $config?.oauth?.providers?.oidc}
										<button
											class="flex justify-center items-center bg-gray-700/5 hover:bg-gray-700/10 dark:bg-gray-100/5 dark:hover:bg-gray-100/10 dark:text-gray-300 dark:hover:text-white transition w-full rounded-full font-medium text-sm py-2.5"
											on:click={() => {
												window.location.href = `${WEBUI_BASE_URL}/oauth/oidc/login`;
											}}
										>
											<svg
												xmlns="http://www.w3.org/2000/svg"
												fill="none"
												viewBox="0 0 24 24"
												stroke-width="1.5"
												stroke="currentColor"
												class="size-6 mr-3"
											>
												<path
													stroke-linecap="round"
													stroke-linejoin="round"
													d="M15.75 5.25a3 3 0 0 1 3 3m3 0a6 6 0 0 1-7.029 5.912c-.563-.097-1.159.026-1.563.43L10.5 17.25H8.25v2.25H6v2.25H2.25v-2.818c0-.597.237-1.17.659-1.591l6.499-6.499c.404-.404.527-1 .43-1.563A6 6 0 1 1 21.75 8.25Z"
												/>
											</svg>

											<span
												>{$i18n.t('Continue with {{provider}}', {
													provider: $config?.oauth?.providers?.oidc ?? 'SSO'
												})}</span
											>
										</button>
									{/if}
								</div>
							{/if}

							{#if $config?.features.enable_ldap && $config?.features.enable_login_form}
								<div class="mt-2">
									<button
										class="flex justify-center items-center text-xs w-full text-center underline"
										type="button"
										on:click={() => {
											if (mode === 'ldap')
												mode = ($config?.onboarding ?? false) ? 'signup' : 'signin';
											else mode = 'ldap';
										}}
									>
										<span
											>{mode === 'ldap'
												? $i18n.t('Continue with Email')
												: $i18n.t('Continue with LDAP')}</span
										>
									</button>
								</div>
							{/if}
						</div>
						{#if $config?.metadata?.login_footer}
							<div class="max-w-3xl mx-auto">
								<div class="mt-2 text-[0.7rem] text-gray-500 dark:text-gray-400 marked">
									{@html DOMPurify.sanitize(marked($config?.metadata?.login_footer))}
								</div>
							</div>
						{/if}
					</div>
				{/if}
			</div>
		</div>

		{#if !$config?.metadata?.auth_logo_position}
			<div class="fixed m-10 z-50">
				<div class="flex space-x-2">
					<div class=" self-center">
						<img
							id="logo"
							crossorigin="anonymous"
							src="{WEBUI_BASE_URL}/static/favicon.png"
							class=" w-6 rounded-full"
							alt=""
						/>
					</div>
				</div>
			</div>
		{/if}
	{/if}
</div><|MERGE_RESOLUTION|>--- conflicted
+++ resolved
@@ -133,7 +133,6 @@
 
 	let onboarding = false;
 
-<<<<<<< HEAD
   async function setLogoImage() {
     await tick();
     const logo = document.getElementById('logo');
@@ -152,11 +151,11 @@
     if (logo) {
         if (isDarkMode) {
             const darkImage = new Image();
-            darkImage.src = '/static/favicon-dark.png';
+            darkImage.src = '${WEBUI_BASE_URL}/static/favicon-dark.png';
 
             darkImage.onload = () => {
-                logo.src = '/static/favicon-dark.png';
-                logo.style.filter = ''; // Ensure no inversion is applied
+                logo.src = '${WEBUI_BASE_URL}/static/favicon-dark.png';
+                logo.style.filter = ''; // Ensure no inversion is applied if favicon-dark.png exists
             };
 
             darkImage.onerror = () => {
@@ -165,30 +164,6 @@
         }
     }
   }
-=======
-	async function setLogoImage() {
-		await tick();
-		const logo = document.getElementById('logo');
-
-		if (logo) {
-			const isDarkMode = document.documentElement.classList.contains('dark');
-
-			if (isDarkMode) {
-				const darkImage = new Image();
-				darkImage.src = `${WEBUI_BASE_URL}/static/favicon-dark.png`;
-
-				darkImage.onload = () => {
-					logo.src = `${WEBUI_BASE_URL}/static/favicon-dark.png`;
-					logo.style.filter = ''; // Ensure no inversion is applied if favicon-dark.png exists
-				};
-
-				darkImage.onerror = () => {
-					logo.style.filter = 'invert(1)'; // Invert image if favicon-dark.png is missing
-				};
-			}
-		}
-	}
->>>>>>> 438e5d96
 
 	onMount(async () => {
 		if ($user !== undefined) {
@@ -222,11 +197,10 @@
 	}}
 />
 
-<<<<<<< HEAD
-<div class="w-full h-screen max-h-[100dvh] text-white relative">
+<div class="w-full h-screen max-h-[100dvh] text-white relative" id="auth-page">
 	{#if bgImageAuth}
 		<!-- ::before pseudo-element as a div -->
-		<div 
+		<div
 			class="pointer-events-none absolute inset-0 -z-20"
 			style="
 				background: url('{bgImageAuth}') center/cover no-repeat;
@@ -235,17 +209,13 @@
 			">
 		</div>
 		<!-- ::after pseudo-element as a div -->
-		<div 
+		<div
 			class="pointer-events-none absolute inset-0 -z-10 bg-white/70 dark:bg-black/30"
 			style="content: '';">
 		</div>
 	{:else}
 		<div class="w-full h-full absolute top-0 left-0 bg-white dark:bg-black"></div>
 	{/if}
-=======
-<div class="w-full h-screen max-h-[100dvh] text-white relative" id="auth-page">
-	<div class="w-full h-full absolute top-0 left-0 bg-white dark:bg-black"></div>
->>>>>>> 438e5d96
 
 	<div class="w-full absolute top-0 left-0 right-0 h-8 drag-region" />
 
@@ -270,34 +240,6 @@
 						</div>
 					</div>
 				{:else}
-<<<<<<< HEAD
-					<div class="  my-auto pb-10 w-full dark:text-gray-100">
-						<form
-							class=" flex flex-col justify-center"
-							on:submit={(e) => {
-								e.preventDefault();
-								submitHandler();
-							}}
-						>
-							<div class="mb-1">
-								{#if brandingLogo}
-									<img
-										src={brandingLogo}
-										alt="Logo"
-										class="mx-auto mb-8"
-										style="max-height:{logoMaxHeight};"
-									/>              
-								{/if}                
-								<div class=" text-2xl font-medium">
-									{#if $config?.onboarding ?? false}
-										{$i18n.t(`Get started with {{WEBUI_NAME}}`, { WEBUI_NAME: $WEBUI_NAME })}
-									{:else if mode === 'ldap'}
-										{$i18n.t(`Sign in to {{WEBUI_NAME}} with LDAP`, { WEBUI_NAME: $WEBUI_NAME })}
-                  {:else if mode === 'signin'}
-                    {$i18n.t(`Sign in to {{WEBUI_NAME}}`, { WEBUI_NAME: $WEBUI_NAME.replace(/\s*\([^)]*\)/g, '') || '' })}                    
-									{:else}
-										{$i18n.t(`Sign up to {{WEBUI_NAME}}`, { WEBUI_NAME: $WEBUI_NAME })}
-=======
 					<div class="my-auto flex flex-col justify-center items-center">
 						<div class=" sm:max-w-md my-auto pb-10 w-full dark:text-gray-100">
 							{#if $config?.metadata?.auth_logo_position === 'center'}
@@ -319,16 +261,27 @@
 								}}
 							>
 								<div class="mb-1">
+									{#if brandingLogo}
+										<img
+											src={brandingLogo}
+											alt="Logo"
+											class="mx-auto mb-8"
+											style="max-height:{logoMaxHeight};"
+										/>
+									{/if}
 									<div class=" text-2xl font-medium">
 										{#if $config?.onboarding ?? false}
 											{$i18n.t(`Get started with {{WEBUI_NAME}}`, { WEBUI_NAME: $WEBUI_NAME })}
 										{:else if mode === 'ldap'}
 											{$i18n.t(`Sign in to {{WEBUI_NAME}} with LDAP`, { WEBUI_NAME: $WEBUI_NAME })}
 										{:else if mode === 'signin'}
-											{$i18n.t(`Sign in to {{WEBUI_NAME}}`, { WEBUI_NAME: $WEBUI_NAME })}
+											{$i18n.t(`Sign in to {{WEBUI_NAME}}`, { WEBUI_NAME: $WEBUI_NAME.replace(/\s*\([^)]*\)/g, '') || '' })}
 										{:else}
 											{$i18n.t(`Sign up to {{WEBUI_NAME}}`, { WEBUI_NAME: $WEBUI_NAME })}
 										{/if}
+									</div>
+									<div class="text-lg font-normal">
+										{$i18n.t(`{{WEBUI_NAME}}`, { WEBUI_NAME: 'Open WebUI' })}
 									</div>
 
 									{#if $config?.onboarding ?? false}
@@ -338,12 +291,8 @@
 												'does not make any external connections, and your data stays securely on your locally hosted server.'
 											)}
 										</div>
->>>>>>> 438e5d96
 									{/if}
 								</div>
-                <div class="text-lg font-normal">
-                  {$i18n.t(`{{WEBUI_NAME}}`, { WEBUI_NAME: 'Open WebUI' })}
-                </div>
 
 								{#if $config?.features.enable_login_form || $config?.features.enable_ldap}
 									<div class="flex flex-col mt-4">
@@ -402,15 +351,6 @@
 											<label for="password" class="text-sm font-medium text-left mb-1 block"
 												>{$i18n.t('Password')}</label
 											>
-<<<<<<< HEAD
-											<input
-												bind:value={name}
-												type="text"
-												id="name"
-												class="my-0.5 w-full text-sm outline-hidden bg-transparent text-gray-400"
-												autocomplete="name"
-												placeholder={$i18n.t('Enter Your Full Name')}
-=======
 											<SensitiveInput
 												bind:value={password}
 												type="password"
@@ -419,7 +359,6 @@
 												placeholder={$i18n.t('Enter Your Password')}
 												autocomplete={mode === 'signup' ? 'new-password' : 'current-password'}
 												name="password"
->>>>>>> 438e5d96
 												required
 											/>
 										</div>
@@ -452,35 +391,6 @@
 												class="bg-gray-700/5 hover:bg-gray-700/10 dark:bg-gray-100/5 dark:hover:bg-gray-100/10 dark:text-gray-300 dark:hover:text-white transition w-full rounded-full font-medium text-sm py-2.5"
 												type="submit"
 											>
-<<<<<<< HEAD
-											<input
-												bind:value={ldapUsername}
-												type="text"
-												class="my-0.5 w-full text-sm outline-hidden bg-transparent text-gray-400"
-												autocomplete="username"
-												name="username"
-												id="username"
-												placeholder={$i18n.t('Enter Your Username')}
-												required
-											/>
-										</div>
-									{:else}
-										<div class="mb-2">
-											<label for="email" class="text-sm font-medium text-left mb-1 block"
-												>{$i18n.t('Email')}</label
-											>
-                      <input
-												bind:value={email}
-												type="email"
-												id="email"
-                        class="transition rounded-sm font-medium p-2 my-0.5 w-full text-sm text-gray-600 bg-gray-600/5 hover:bg-gray-100/10 hover:text-white dark:text-gray-300 dark:bg-gray-100/5 dark:hover:bg-gray-100/10 dark:hover:text-white "
-												autocomplete="email"
-												name="email"
-												placeholder={$i18n.t('Enter Your Email')}
-												required
-											/>
-										</div>
-=======
 												{$i18n.t('Authenticate')}
 											</button>
 										{:else}
@@ -517,7 +427,6 @@
 												</div>
 											{/if}
 										{/if}
->>>>>>> 438e5d96
 									{/if}
 								</div>
 							</form>
@@ -530,36 +439,17 @@
 											class="px-3 text-sm font-medium text-gray-900 dark:text-white bg-transparent"
 											>{$i18n.t('or')}</span
 										>
-<<<<<<< HEAD
-										<input
-											bind:value={password}
-											type="password"
-											id="password"
-                      class="transition rounded-sm font-medium p-2 my-0.5 w-full text-sm text-gray-600 bg-gray-600/5 hover:bg-gray-100/10 hover:text-white dark:text-gray-300 dark:bg-gray-100/5 dark:hover:bg-gray-100/10 dark:hover:text-white "
-											placeholder={$i18n.t('Enter Your Password')}
-											autocomplete="current-password"
-											name="current-password"
-											required
-										/>
-									</div>
-=======
 									{/if}
 
 									<hr class="w-32 h-px my-4 border-0 dark:bg-gray-100/10 bg-gray-700/10" />
->>>>>>> 438e5d96
 								</div>
 								<div class="flex flex-col space-y-2">
 									{#if $config?.oauth?.providers?.google}
 										<button
-<<<<<<< HEAD
-											class="text-gray-300 bg-gray-100/5 hover:bg-gray-100/10 hover:text-gray-700 dark:text-gray-300 dark:bg-gray-100/5 dark:hover:bg-gray-100/10 dark:hover:text-white transition w-full rounded-full font-medium text-sm py-2.5"
-											type="submit"
-=======
 											class="flex justify-center items-center bg-gray-700/5 hover:bg-gray-700/10 dark:bg-gray-100/5 dark:hover:bg-gray-100/10 dark:text-gray-300 dark:hover:text-white transition w-full rounded-full font-medium text-sm py-2.5"
 											on:click={() => {
 												window.location.href = `${WEBUI_BASE_URL}/oauth/google/login`;
 											}}
->>>>>>> 438e5d96
 										>
 											<svg
 												xmlns="http://www.w3.org/2000/svg"
@@ -585,15 +475,10 @@
 									{/if}
 									{#if $config?.oauth?.providers?.microsoft}
 										<button
-<<<<<<< HEAD
-											class="text-gray-600 bg-gray-600/5 hover:bg-gray-100/10 hover:text-gray-700 dark:text-gray-300 dark:bg-gray-100/5 dark:hover:bg-gray-100/10 dark:hover:text-white transition w-full rounded-full font-medium text-sm py-2.5"
-											type="submit"
-=======
 											class="flex justify-center items-center bg-gray-700/5 hover:bg-gray-700/10 dark:bg-gray-100/5 dark:hover:bg-gray-100/10 dark:text-gray-300 dark:hover:text-white transition w-full rounded-full font-medium text-sm py-2.5"
 											on:click={() => {
 												window.location.href = `${WEBUI_BASE_URL}/oauth/microsoft/login`;
 											}}
->>>>>>> 438e5d96
 										>
 											<svg
 												xmlns="http://www.w3.org/2000/svg"
