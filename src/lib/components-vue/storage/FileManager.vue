--- conflicted
+++ resolved
@@ -111,8 +111,6 @@
 	if (!e.fileSystemItem?.path.length) {
 		e.cancel = true; // Prevent the context menu from showing
 		return;
-<<<<<<< HEAD
-=======
 	}
 
 	// If the selected item is a directory, remove any "viewFile" entries from the menu items.
@@ -149,7 +147,6 @@
 	} catch (err) {
 		// Be defensive: if anything goes wrong, don't block the menu entirely.
 		console.warn('Error adjusting context menu visibility', err);
->>>>>>> 78c55aec
 	}
 	
 	// Cancel context menu for directories
@@ -175,7 +172,10 @@
 			options: { action: 'editMetadata' }
 		});
 	}
-	
+	items.push({
+    text: 18nRef?.t?.('View File') ?? 'View File',
+    options: { action: 'viewFile' } 
+  })
 	return items;
 });
 
@@ -227,19 +227,9 @@
 			:download="false"
 		/>
 
-<<<<<<< HEAD
 		<dx-context-menu
 			:items="contextMenuItems"
 		/>
-=======
-		<dx-context-menu>
-			<dx-item
-				:text="i18nRef?.t?.('Edit Metadata') ?? 'Edit Metadata'"
-				:options="{ action: 'editMetadata' }"
-			/>
-			<dx-item :text="i18nRef?.t?.('View File') ?? 'View File'" :options="{ action: 'viewFile' }" />
-		</dx-context-menu>
->>>>>>> 78c55aec
 
 		<dx-item-view>
 			<dx-details>
