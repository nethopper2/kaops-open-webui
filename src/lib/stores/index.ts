import { APP_NAME } from '$lib/constants';
import { type Writable, writable } from 'svelte/store';
import type { ModelConfig } from '$lib/apis';
import type { Banner } from '$lib/types';
import type { Socket } from 'socket.io-client';

import emojiShortCodes from '$lib/emoji-shortcodes.json';

// Backend
export const WEBUI_NAME = writable(APP_NAME);
export const config: Writable<Config | undefined> = writable(undefined);
export const user: Writable<SessionUser | undefined> = writable(undefined);

// Electron App
export const isApp = writable(false);
export const appInfo = writable(null);
export const appData = writable(null);

// Frontend
export const MODEL_DOWNLOAD_POOL = writable({});

export const mobile = writable(false);

export const socket: Writable<null | Socket> = writable(null);
export const activeUserIds: Writable<null | string[]> = writable(null);
export const USAGE_POOL: Writable<null | string[]> = writable(null);

export const theme = writable('system');

export const shortCodesToEmojis = writable(
	Object.entries(emojiShortCodes).reduce((acc, [key, value]) => {
		if (typeof value === 'string') {
			acc[value] = key;
		} else {
			for (const v of value) {
				acc[v] = key;
			}
		}

		return acc;
	}, {})
);

export const TTSWorker = writable(null);

export const chatId = writable('');
export const chatTitle = writable('');

export const channels = writable([]);
export const chats = writable(null);
export const pinnedChats = writable([]);
export const tags = writable([]);
export const folders = writable([]);

export const selectedFolder = writable(null);

export const models: Writable<Model[]> = writable([]);
export const isPublicModelChosen = writable(true);

export const prompts: Writable<null | Prompt[]> = writable(null);
export const knowledge: Writable<null | Document[]> = writable(null);
export const tools = writable(null);
export const functions = writable(null);

export const toolServers = writable([]);

export const banners: Writable<Banner[]> = writable([]);

export const settings: Writable<Settings> = writable({});

export const showSidebar = writable(false);
export const showSearch = writable(false);
export const showSettings = writable(false);
export const showShortcuts = writable(false);
export const showArchivedChats = writable(false);
export const showChangelog = writable(false);

export const showControls = writable(false);
export const showOverview = writable(false);
export const showArtifacts = writable(false);
export const showCallOverlay = writable(false);

export const artifactCode = writable(null);

export const temporaryChatEnabled = writable(false);
export const scrollPaginationEnabled = writable(false);
export const currentChatPage = writable(1);

export const isLastActiveTab = writable(true);
export const playingNotificationSound = writable(false);

export type Model = OpenAIModel | OllamaModel;

type BaseModel = {
	id: string;
	name: string;
	info?: ModelConfig;
	owned_by: 'ollama' | 'openai' | 'arena';
};

export interface OpenAIModel extends BaseModel {
	owned_by: 'openai';
	external: boolean;
	source?: string;
}

export interface OllamaModel extends BaseModel {
	owned_by: 'ollama';
	details: OllamaModelDetails;
	size: number;
	description: string;
	model: string;
	modified_at: string;
	digest: string;
	ollama?: {
		name?: string;
		model?: string;
		modified_at: string;
		size?: number;
		digest?: string;
		details?: {
			parent_model?: string;
			format?: string;
			family?: string;
			families?: string[];
			parameter_size?: string;
			quantization_level?: string;
		};
		urls?: number[];
	};
}

type OllamaModelDetails = {
	parent_model: string;
	format: string;
	family: string;
	families: string[] | null;
	parameter_size: string;
	quantization_level: string;
};

type Settings = {
	pinnedModels?: never[];
	toolServers?: never[];
	detectArtifacts?: boolean;
	showUpdateToast?: boolean;
	showChangelog?: boolean;
	showEmojiInCall?: boolean;
	voiceInterruption?: boolean;
	collapseCodeBlocks?: boolean;
	expandDetails?: boolean;
	notificationSound?: boolean;
	notificationSoundAlways?: boolean;
	stylizedPdfExport?: boolean;
	notifications?: any;
	imageCompression?: boolean;
	imageCompressionSize?: any;
	widescreenMode?: null;
	largeTextAsFile?: boolean;
	promptAutocomplete?: boolean;
	hapticFeedback?: boolean;
	responseAutoCopy?: any;
	richTextInput?: boolean;
	params?: any;
	userLocation?: any;
	webSearch?: boolean;
	memory?: boolean;
	autoTags?: boolean;
	autoFollowUps?: boolean;
	splitLargeChunks?(body: any, splitLargeChunks: any): unknown;
	backgroundImageUrl?: null;
	landingPageMode?: string;
	iframeSandboxAllowForms?: boolean;
	iframeSandboxAllowSameOrigin?: boolean;
	scrollOnBranchChange?: boolean;
	directConnections?: null;
	chatBubble?: boolean;
	copyFormatted?: boolean;
	models?: string[];
	conversationMode?: boolean;
	speechAutoSend?: boolean;
	responseAutoPlayback?: boolean;
	audio?: AudioSettings;
	showUsername?: boolean;
	notificationEnabled?: boolean;
	highContrastMode?: boolean;
	title?: TitleSettings;
	splitLargeDeltas?: boolean;
	chatDirection?: 'LTR' | 'RTL' | 'auto';
	ctrlEnterToSend?: boolean;
	showUpdateToast?: boolean;

	system?: string;
	seed?: number;
	temperature?: string;
	repeat_penalty?: string;
	top_k?: string;
	top_p?: string;
	num_ctx?: string;
	num_batch?: string;
	num_keep?: string;
	options?: ModelOptions;
};

type ModelOptions = {
	stop?: boolean;
};

type AudioSettings = {
	stt: any;
	tts: any;
	STTEngine?: string;
	TTSEngine?: string;
	speaker?: string;
	model?: string;
	nonLocalVoices?: boolean;
};

type TitleSettings = {
	auto?: boolean;
	model?: string;
	modelExternal?: string;
	prompt?: string;
};

type Prompt = {
	command: string;
	user_id: string;
	title: string;
	content: string;
	timestamp: number;
};

type Document = {
	collection_name: string;
	filename: string;
	name: string;
	title: string;
};

type Config = {
	license_metadata: any;
	status: boolean;
	name: string;
	version: string;
	default_locale: string;
	default_models: string;
	default_prompt_suggestions: PromptSuggestion[];
	features: {
		auth: boolean;
		auth_trusted_header: boolean;
		enable_api_key: boolean;
		enable_signup: boolean;
		enable_login_form: boolean;
		enable_web_search?: boolean;
		enable_google_drive_integration: boolean;
		enable_onedrive_integration: boolean;
		enable_image_generation: boolean;
		enable_admin_export: boolean;
		enable_admin_chat_access: boolean;
		enable_community_sharing: boolean;
		enable_autocomplete_generation: boolean;
		enable_direct_connections: boolean;
<<<<<<< HEAD
		enable_upstream_ui: boolean;
		enable_file_ingestion: boolean;
=======
		enable_version_update_check: boolean;
>>>>>>> 438e5d96
	};
	oauth: {
		providers: {
			[key: string]: string;
		};
	};
	ui?: {
		pending_user_overlay_title?: string;
		pending_user_overlay_description?: string;
	};
	private_ai: {
		// citation_document_url is likely temporary until we have multiple sources for rag data.
		citation_document_url: string;
		// If true, some original open web ui interfaces are shown instead of Private AI.
		enable_upstream_ui: boolean;
		rest_api_base_url: string;
		webui_custom?: {
			logo?: string;
			logoMaxHeight?: string;
			bgImageAuth?: string;
			bgImageAuthLight?: string;
		};
    docker_image?: string;
	};
};

type PromptSuggestion = {
	content: string;
	title: [string, string];
};

type SessionUser = {
	permissions: any;
	id: string;
	email: string;
	name: string;
	role: string;
	profile_image_url: string;
};<|MERGE_RESOLUTION|>--- conflicted
+++ resolved
@@ -261,12 +261,9 @@
 		enable_community_sharing: boolean;
 		enable_autocomplete_generation: boolean;
 		enable_direct_connections: boolean;
-<<<<<<< HEAD
+		enable_version_update_check: boolean;
 		enable_upstream_ui: boolean;
 		enable_file_ingestion: boolean;
-=======
-		enable_version_update_check: boolean;
->>>>>>> 438e5d96
 	};
 	oauth: {
 		providers: {
