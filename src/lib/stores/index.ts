import { APP_NAME } from '$lib/constants';
import { type Writable, writable } from 'svelte/store';
import type { ModelConfig } from '$lib/apis';
import type { Banner } from '$lib/types';
import type { Socket } from 'socket.io-client';

import emojiShortCodes from '$lib/emoji-shortcodes.json';

// Backend
export const WEBUI_NAME = writable(APP_NAME);
export const config: Writable<Config | undefined> = writable(undefined);
export const user: Writable<SessionUser | undefined> = writable(undefined);

// Electron App
export const isApp = writable(false);
export const appInfo = writable(null);
export const appData = writable(null);

// Frontend
export const MODEL_DOWNLOAD_POOL = writable({});

export const mobile = writable(false);

export const socket: Writable<null | Socket> = writable(null);
export const activeUserIds: Writable<null | string[]> = writable(null);
export const USAGE_POOL: Writable<null | string[]> = writable(null);

export const theme = writable('system');

export const shortCodesToEmojis = writable(
	Object.entries(emojiShortCodes).reduce((acc, [key, value]) => {
		if (typeof value === 'string') {
			acc[value] = key;
		} else {
			for (const v of value) {
				acc[v] = key;
			}
		}

		return acc;
	}, {})
);

export const TTSWorker = writable(null);

export const chatId = writable('');
export const chatTitle = writable('');

export const channels = writable([]);
export const chats = writable(null);
export const pinnedChats = writable([]);
export const tags = writable([]);

export const models: Writable<Model[]> = writable([]);

export const prompts: Writable<null | Prompt[]> = writable(null);
export const knowledge: Writable<null | Document[]> = writable(null);
export const tools = writable(null);
export const functions = writable(null);

export const toolServers = writable([]);

export const banners: Writable<Banner[]> = writable([]);

export const settings: Writable<Settings> = writable({});

export const showSidebar = writable(false);
export const showSearch = writable(false);
export const showSettings = writable(false);
export const showArchivedChats = writable(false);
export const showChangelog = writable(false);

export const showControls = writable(false);
export const showOverview = writable(false);
export const showArtifacts = writable(false);
export const showCallOverlay = writable(false);

export const artifactCode = writable(null);

export const temporaryChatEnabled = writable(false);
export const scrollPaginationEnabled = writable(false);
export const currentChatPage = writable(1);

export const isLastActiveTab = writable(true);
export const playingNotificationSound = writable(false);

export type Model = OpenAIModel | OllamaModel;

type BaseModel = {
	id: string;
	name: string;
	info?: ModelConfig;
	owned_by: 'ollama' | 'openai' | 'arena';
};

export interface OpenAIModel extends BaseModel {
	owned_by: 'openai';
	external: boolean;
	source?: string;
}

export interface OllamaModel extends BaseModel {
	owned_by: 'ollama';
	details: OllamaModelDetails;
	size: number;
	description: string;
	model: string;
	modified_at: string;
	digest: string;
	ollama?: {
		name?: string;
		model?: string;
		modified_at: string;
		size?: number;
		digest?: string;
		details?: {
			parent_model?: string;
			format?: string;
			family?: string;
			families?: string[];
			parameter_size?: string;
			quantization_level?: string;
		};
		urls?: number[];
	};
}

type OllamaModelDetails = {
	parent_model: string;
	format: string;
	family: string;
	families: string[] | null;
	parameter_size: string;
	quantization_level: string;
};

type Settings = {
	models?: string[];
	conversationMode?: boolean;
	speechAutoSend?: boolean;
	responseAutoPlayback?: boolean;
	audio?: AudioSettings;
	showUsername?: boolean;
	notificationEnabled?: boolean;
	highContrastMode?: boolean;
	title?: TitleSettings;
	splitLargeDeltas?: boolean;
	chatDirection: 'LTR' | 'RTL' | 'auto';
	ctrlEnterToSend?: boolean;
	showUpdateToast?: boolean;

	system?: string;
	seed?: number;
	temperature?: string;
	repeat_penalty?: string;
	top_k?: string;
	top_p?: string;
	num_ctx?: string;
	num_batch?: string;
	num_keep?: string;
	options?: ModelOptions;
};

type ModelOptions = {
	stop?: boolean;
};

type AudioSettings = {
	STTEngine?: string;
	TTSEngine?: string;
	speaker?: string;
	model?: string;
	nonLocalVoices?: boolean;
};

type TitleSettings = {
	auto?: boolean;
	model?: string;
	modelExternal?: string;
	prompt?: string;
};

type Prompt = {
	command: string;
	user_id: string;
	title: string;
	content: string;
	timestamp: number;
};

type Document = {
	collection_name: string;
	filename: string;
	name: string;
	title: string;
};

type Config = {
	status: boolean;
	name: string;
	version: string;
	default_locale: string;
	default_models: string;
	default_prompt_suggestions: PromptSuggestion[];
	features: {
		auth: boolean;
		auth_trusted_header: boolean;
		enable_api_key: boolean;
		enable_signup: boolean;
		enable_login_form: boolean;
		enable_web_search?: boolean;
		enable_google_drive_integration: boolean;
		enable_onedrive_integration: boolean;
		enable_image_generation: boolean;
		enable_admin_export: boolean;
		enable_admin_chat_access: boolean;
		enable_community_sharing: boolean;
		enable_autocomplete_generation: boolean;
<<<<<<< HEAD
		enable_upstream_ui: boolean;
		enable_file_ingestion: boolean;
=======
		enable_direct_connections: boolean;
>>>>>>> b5f4c85b
	};
	oauth: {
		providers: {
			[key: string]: string;
		};
	};
<<<<<<< HEAD
	private_ai: {
		// citation_document_url is likely temporary until we have multiple sources for rag data.
		citation_document_url: string;
		// If true, some original open web ui interfaces are shown instead of Private AI.
		enable_upstream_ui: boolean;
		rest_api_base_url: string;
		webui_custom?: {
			logo?: string;
			bgImageAuth?: string;
		};
=======
	ui?: {
		pending_user_overlay_title?: string;
		pending_user_overlay_description?: string;
>>>>>>> b5f4c85b
	};
};

type PromptSuggestion = {
	content: string;
	title: [string, string];
};

type SessionUser = {
	id: string;
	email: string;
	name: string;
	role: string;
	profile_image_url: string;
};<|MERGE_RESOLUTION|>--- conflicted
+++ resolved
@@ -216,19 +216,19 @@
 		enable_admin_chat_access: boolean;
 		enable_community_sharing: boolean;
 		enable_autocomplete_generation: boolean;
-<<<<<<< HEAD
+		enable_direct_connections: boolean;
 		enable_upstream_ui: boolean;
 		enable_file_ingestion: boolean;
-=======
-		enable_direct_connections: boolean;
->>>>>>> b5f4c85b
 	};
 	oauth: {
 		providers: {
 			[key: string]: string;
 		};
 	};
-<<<<<<< HEAD
+	ui?: {
+		pending_user_overlay_title?: string;
+		pending_user_overlay_description?: string;
+	};
 	private_ai: {
 		// citation_document_url is likely temporary until we have multiple sources for rag data.
 		citation_document_url: string;
@@ -239,11 +239,6 @@
 			logo?: string;
 			bgImageAuth?: string;
 		};
-=======
-	ui?: {
-		pending_user_overlay_title?: string;
-		pending_user_overlay_description?: string;
->>>>>>> b5f4c85b
 	};
 };
 
