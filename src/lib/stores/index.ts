import { APP_NAME, WEBUI_BASE_URL } from '$lib/constants';
import { type Writable, writable, derived } from 'svelte/store';
import type { ModelConfig } from '$lib/apis';
import type { Banner } from '$lib/types';
import type { Socket } from 'socket.io-client';
import type { ComponentType } from 'svelte';

import emojiShortCodes from '$lib/emoji-shortcodes.json';
import { canSupportSidekick, loadPrivateAiSidekickComponent } from '$lib/private-ai/toolbars';
import { appHooks } from '$lib/utils/hooks';

// Backend
export const WEBUI_NAME = writable(APP_NAME);
export const config: Writable<Config | undefined> = writable(undefined);
export const user: Writable<SessionUser | undefined> = writable(undefined);

// Electron App
export const isApp = writable(false);
export const appInfo = writable(null);
export const appData = writable(null);

// Frontend
export const MODEL_DOWNLOAD_POOL = writable({});

export const mobile = writable(false);

export const socket: Writable<null | Socket> = writable(null);
export const activeUserIds: Writable<null | string[]> = writable(null);
export const USAGE_POOL: Writable<null | string[]> = writable(null);

export const theme = writable('system');

export const shortCodesToEmojis = writable(
	Object.entries(emojiShortCodes).reduce((acc, [key, value]) => {
		if (typeof value === 'string') {
			acc[value] = key;
		} else {
			for (const v of value) {
				acc[v] = key;
			}
		}

		return acc;
	}, {})
);

export const TTSWorker = writable(null);

export const chatId = writable('');
export const chatTitle = writable('');

// Derived: whether there is an active chat (used by multiple features)
export const isChatStarted = derived(chatId, ($chatId) => Boolean($chatId));

export const channels = writable([]);
export const chats = writable(null);
export const pinnedChats = writable([]);
export const tags = writable([]);
export const folders = writable([]);

export const selectedFolder = writable(null);

export const models: Writable<Model[]> = writable([]);
export const isPublicModelChosen = writable(true);

export const prompts: Writable<null | Prompt[]> = writable(null);
export const knowledge: Writable<null | Document[]> = writable(null);
export const tools = writable(null);
export const functions = writable(null);

export const toolServers = writable([]);

export const banners: Writable<Banner[]> = writable([]);

export const settings: Writable<Settings> = writable({});

export const showSidebar = writable(false);
export const showSearch = writable(false);
export const showSettings = writable(false);
export const showShortcuts = writable(false);
export const showArchivedChats = writable(false);
export const showChangelog = writable(false);

// Used to show a sidekick when the selected model supports it.
export const showPrivateAiSidekick = writable(false);

export const showControls = writable(false);
export const showEmbeds = writable(false);
export const showOverview = writable(false);
export const showArtifacts = writable(false);
export const showCallOverlay = writable(false);

<<<<<<< HEAD
// Ensure mutual exclusivity between Controls and Private AI Model sidekick globally
// This centralizes the logic so only one of these can be true at a time
let __enforcingExclusivePanels = false;
showControls.subscribe((v) => {
	if (__enforcingExclusivePanels) return;
	if (v) {
		__enforcingExclusivePanels = true;
		showPrivateAiSidekick.set(false);
		__enforcingExclusivePanels = false;
	}
});
showPrivateAiSidekick.subscribe((v) => {
	if (__enforcingExclusivePanels) return;
	if (v) {
		__enforcingExclusivePanels = true;
		showControls.set(false);
		__enforcingExclusivePanels = false;
	}
});

// Single source of truth for which right-side pane is active in the PaneGroup
export const activeRightPane = derived(
	[showControls, showPrivateAiSidekick],
	([controls, privateAi]) =>
		(controls ? 'controls' : privateAi ? 'private' : null) as 'controls' | 'private' | null
);

// Selected single model id used for Private AI sidekicks
export const currentSelectedModelId: Writable<string | null> = writable<string | null>(null);

// Component to render for the selected model's sidekick (loaded asynchronously)
export const privateAiSidekickComponent: Writable<ComponentType | null> =
	writable<ComponentType | null>(null);
currentSelectedModelId.subscribe(async (id) => {
	try {
		const comp = await loadPrivateAiSidekickComponent(id);
		privateAiSidekickComponent.set(comp);
	} catch {
		privateAiSidekickComponent.set(null);
	}
});

// Derived: whether Private AI Model sidekick can be used with the selected model
export const canShowPrivateAiSidekick = derived(currentSelectedModelId, (id) =>
	canSupportSidekick(id)
);

// Derived: avatar URL for the selected model (matches ModelSelector avatar)
export const privateAiSelectedModelAvatarUrl = derived(
	[currentSelectedModelId, models],
	([id, $models]) => {
		if (!id) return `${WEBUI_BASE_URL}/static/favicon.png`;
		const model = ($models || []).find((m) => m.id === id);
		return (model?.info as any)?.meta?.profile_image_url ?? `${WEBUI_BASE_URL}/static/favicon.png`;
	}
);

// Emit model.changed hook whenever the selected model changes
let __prevHookModelId: string | null = null;
currentSelectedModelId.subscribe((modelId) => {
	const prevModelId = __prevHookModelId;
	__prevHookModelId = modelId;
	try {
		// Compute canShow synchronously using pure helper to avoid reactive timing issues
		const canShow = canSupportSidekick(modelId);
		appHooks.callHook('model.changed', {
			prevModelId,
			modelId,
			canShowPrivateAiToolbar: canShow
		});
	} catch {
		// ignore hook errors
	}
});

=======
export const embed = writable(null);
>>>>>>> 46ae3f4f
export const artifactCode = writable(null);

export const temporaryChatEnabled = writable(false);
export const scrollPaginationEnabled = writable(false);
export const currentChatPage = writable(1);

export const isLastActiveTab = writable(true);
export const playingNotificationSound = writable(false);

export type Model = OpenAIModel | OllamaModel;

type BaseModel = {
	id: string;
	name: string;
	info?: ModelConfig;
	owned_by: 'ollama' | 'openai' | 'arena';
};

export interface OpenAIModel extends BaseModel {
	owned_by: 'openai';
	external: boolean;
	source?: string;
}

export interface OllamaModel extends BaseModel {
	owned_by: 'ollama';
	details: OllamaModelDetails;
	size: number;
	description: string;
	model: string;
	modified_at: string;
	digest: string;
	ollama?: {
		name?: string;
		model?: string;
		modified_at: string;
		size?: number;
		digest?: string;
		details?: {
			parent_model?: string;
			format?: string;
			family?: string;
			families?: string[];
			parameter_size?: string;
			quantization_level?: string;
		};
		urls?: number[];
	};
}

type OllamaModelDetails = {
	parent_model: string;
	format: string;
	family: string;
	families: string[] | null;
	parameter_size: string;
	quantization_level: string;
};

type Settings = {
	pinnedModels?: never[];
	toolServers?: never[];
	detectArtifacts?: boolean;
	showUpdateToast?: boolean;
	showChangelog?: boolean;
	showEmojiInCall?: boolean;
	voiceInterruption?: boolean;
	collapseCodeBlocks?: boolean;
	expandDetails?: boolean;
	notificationSound?: boolean;
	notificationSoundAlways?: boolean;
	stylizedPdfExport?: boolean;
	notifications?: any;
	imageCompression?: boolean;
	imageCompressionSize?: any;
	widescreenMode?: null;
	largeTextAsFile?: boolean;
	promptAutocomplete?: boolean;
	hapticFeedback?: boolean;
	responseAutoCopy?: any;
	richTextInput?: boolean;
	params?: any;
	userLocation?: any;
	webSearch?: any;
	memory?: boolean;
	autoTags?: boolean;
	autoFollowUps?: boolean;
	splitLargeChunks?(body: any, splitLargeChunks: any): unknown;
	backgroundImageUrl?: null;
	landingPageMode?: string;
	iframeSandboxAllowForms?: boolean;
	iframeSandboxAllowSameOrigin?: boolean;
	scrollOnBranchChange?: boolean;
	directConnections?: null;
	chatBubble?: boolean;
	copyFormatted?: boolean;
	models?: string[];
	conversationMode?: boolean;
	speechAutoSend?: boolean;
	responseAutoPlayback?: boolean;
	audio?: AudioSettings;
	showUsername?: boolean;
	notificationEnabled?: boolean;
	highContrastMode?: boolean;
	title?: TitleSettings;
	showChatTitleInTab?: boolean;
	splitLargeDeltas?: boolean;
	chatDirection?: 'LTR' | 'RTL' | 'auto';
	ctrlEnterToSend?: boolean;
	showUpdateToast?: boolean;

	system?: string;
	seed?: number;
	temperature?: string;
	repeat_penalty?: string;
	top_k?: string;
	top_p?: string;
	num_ctx?: string;
	num_batch?: string;
	num_keep?: string;
	options?: ModelOptions;
};

type ModelOptions = {
	stop?: boolean;
};

type AudioSettings = {
	stt: any;
	tts: any;
	STTEngine?: string;
	TTSEngine?: string;
	speaker?: string;
	model?: string;
	nonLocalVoices?: boolean;
};

type TitleSettings = {
	auto?: boolean;
	model?: string;
	modelExternal?: string;
	prompt?: string;
};

type Prompt = {
	command: string;
	user_id: string;
	title: string;
	content: string;
	timestamp: number;
};

type Document = {
	collection_name: string;
	filename: string;
	name: string;
	title: string;
};

type Config = {
	license_metadata: any;
	status: boolean;
	name: string;
	version: string;
	default_locale: string;
	default_models: string;
	default_prompt_suggestions: PromptSuggestion[];
	features: {
		auth: boolean;
		auth_trusted_header: boolean;
		enable_api_key: boolean;
		enable_signup: boolean;
		enable_login_form: boolean;
		enable_web_search?: boolean;
		enable_google_drive_integration: boolean;
		enable_onedrive_integration: boolean;
		enable_image_generation: boolean;
		enable_admin_export: boolean;
		enable_admin_chat_access: boolean;
		enable_community_sharing: boolean;
		enable_autocomplete_generation: boolean;
		enable_direct_connections: boolean;
		enable_version_update_check: boolean;
		enable_upstream_ui: boolean;
		enable_file_ingestion: boolean;
		atlassian_self_hosted_enabled: boolean;
	};
	oauth: {
		providers: {
			[key: string]: string;
		};
	};
	ui?: {
		pending_user_overlay_title?: string;
		pending_user_overlay_description?: string;
	};
	private_ai: {
		// citation_document_url is likely temporary until we have multiple sources for rag data.
		citation_document_url: string;
		// If true, some original open web ui interfaces are shown instead of Private AI.
		enable_upstream_ui: boolean;
		nh_data_service_url: string;
		webui_custom?: {
			logo?: string;
			logoMaxHeight?: string;
			bgImageAuth?: string;
			bgImageAuthLight?: string;
		};
		docker_image?: string;
	};
};

type PromptSuggestion = {
	content: string;
	title: [string, string];
};

export type SessionUser = {
	permissions: any;
	id: string;
	email: string;
	name: string;
	role: string;
	profile_image_url: string;
};<|MERGE_RESOLUTION|>--- conflicted
+++ resolved
@@ -90,7 +90,6 @@
 export const showArtifacts = writable(false);
 export const showCallOverlay = writable(false);
 
-<<<<<<< HEAD
 // Ensure mutual exclusivity between Controls and Private AI Model sidekick globally
 // This centralizes the logic so only one of these can be true at a time
 let __enforcingExclusivePanels = false;
@@ -166,9 +165,7 @@
 	}
 });
 
-=======
 export const embed = writable(null);
->>>>>>> 46ae3f4f
 export const artifactCode = writable(null);
 
 export const temporaryChatEnabled = writable(false);
