<script lang="ts">
	import { toast } from 'svelte-sonner';
	import { v4 as uuidv4 } from 'uuid';

	import { goto } from '$app/navigation';
	import {
		user,
		chats,
		settings,
		showSettings,
		chatId,
		tags,
		folders as _folders,
		showSidebar,
		showSearch,
		mobile,
		showArchivedChats,
		pinnedChats,
		scrollPaginationEnabled,
		currentChatPage,
		temporaryChatEnabled,
		channels,
		socket,
		config,
		isApp,
		models,
		selectedFolder,
		WEBUI_NAME
	} from '$lib/stores';
	import { onMount, getContext, tick, onDestroy } from 'svelte';

	const i18n = getContext('i18n');

	import {
		getChatList,
		getAllTags,
		getPinnedChatList,
		toggleChatPinnedStatusById,
		getChatById,
		updateChatFolderIdById,
		importChat
	} from '$lib/apis/chats';
	import { createNewFolder, getFolders, updateFolderParentIdById } from '$lib/apis/folders';
	import { WEBUI_BASE_URL } from '$lib/constants';

	import ArchivedChatsModal from './ArchivedChatsModal.svelte';
	import UserMenu from './Sidebar/UserMenu.svelte';
	import ChatItem from './Sidebar/ChatItem.svelte';
	import Spinner from '../common/Spinner.svelte';
	import Loader from '../common/Loader.svelte';
	import Folder from '../common/Folder.svelte';
	import Tooltip from '../common/Tooltip.svelte';
	import Folders from './Sidebar/Folders.svelte';
	import { getChannels, createNewChannel } from '$lib/apis/channels';
	import ChannelModal from './Sidebar/ChannelModal.svelte';
	import ChannelItem from './Sidebar/ChannelItem.svelte';
	import PencilSquare from '../icons/PencilSquare.svelte';
	import Search from '../icons/Search.svelte';
	import SearchModal from './SearchModal.svelte';
	import FolderModal from './Sidebar/Folders/FolderModal.svelte';
	import Sidebar from '../icons/Sidebar.svelte';
	import PinnedModelList from './Sidebar/PinnedModelList.svelte';
	import Note from '../icons/Note.svelte';
	import { slide } from 'svelte/transition';

	const BREAKPOINT = 768;

	let navElement;
	let shiftKey = false;

	let selectedChatId = null;
	let showPinnedChat = true;

	let showCreateChannel = false;

	// Pagination variables
	let chatListLoading = false;
	let allChatsLoaded = false;

	let showCreateFolderModal = false;
	let folders = {};
	let newFolderId = null;

	const initFolders = async () => {
		const folderList = await getFolders(localStorage.token).catch((error) => {
			toast.error(`${error}`);
			return [];
		});
		_folders.set(folderList);

		folders = {};

		// First pass: Initialize all folder entries
		for (const folder of folderList) {
			// Ensure folder is added to folders with its data
			folders[folder.id] = { ...(folders[folder.id] || {}), ...folder };

			if (newFolderId && folder.id === newFolderId) {
				folders[folder.id].new = true;
				newFolderId = null;
			}
		}

		// Second pass: Tie child folders to their parents
		for (const folder of folderList) {
			if (folder.parent_id) {
				// Ensure the parent folder is initialized if it doesn't exist
				if (!folders[folder.parent_id]) {
					folders[folder.parent_id] = {}; // Create a placeholder if not already present
				}

				// Initialize childrenIds array if it doesn't exist and add the current folder id
				folders[folder.parent_id].childrenIds = folders[folder.parent_id].childrenIds
					? [...folders[folder.parent_id].childrenIds, folder.id]
					: [folder.id];

				// Sort the children by updated_at field
				folders[folder.parent_id].childrenIds.sort((a, b) => {
					return folders[b].updated_at - folders[a].updated_at;
				});
			}
		}
	};

	const createFolder = async ({ name, data }) => {
		if (name === '') {
			toast.error($i18n.t('Folder name cannot be empty.'));
			return;
		}

		const rootFolders = Object.values(folders).filter((folder) => folder.parent_id === null);
		if (rootFolders.find((folder) => folder.name.toLowerCase() === name.toLowerCase())) {
			// If a folder with the same name already exists, append a number to the name
			let i = 1;
			while (
				rootFolders.find((folder) => folder.name.toLowerCase() === `${name} ${i}`.toLowerCase())
			) {
				i++;
			}

			name = `${name} ${i}`;
		}

		// Add a dummy folder to the list to show the user that the folder is being created
		const tempId = uuidv4();
		folders = {
			...folders,
			tempId: {
				id: tempId,
				name: name,
				created_at: Date.now(),
				updated_at: Date.now()
			}
		};

		const res = await createNewFolder(localStorage.token, {
			name,
			data
		}).catch((error) => {
			toast.error(`${error}`);
			return null;
		});

		if (res) {
			// newFolderId = res.id;
			await initFolders();
		}
	};

	const initChannels = async () => {
		await channels.set(await getChannels(localStorage.token));
	};

	const initChatList = async () => {
		// Reset pagination variables
		tags.set(await getAllTags(localStorage.token));
		pinnedChats.set(await getPinnedChatList(localStorage.token));
		initFolders();

		currentChatPage.set(1);
		allChatsLoaded = false;

		await chats.set(await getChatList(localStorage.token, $currentChatPage));

		// Enable pagination
		scrollPaginationEnabled.set(true);
	};

	const loadMoreChats = async () => {
		chatListLoading = true;

		currentChatPage.set($currentChatPage + 1);

		let newChatList = [];

		newChatList = await getChatList(localStorage.token, $currentChatPage);

		// once the bottom of the list has been reached (no results) there is no need to continue querying
		allChatsLoaded = newChatList.length === 0;
		await chats.set([...($chats ? $chats : []), ...newChatList]);

		chatListLoading = false;
	};

	const importChatHandler = async (items, pinned = false, folderId = null) => {
		console.log('importChatHandler', items, pinned, folderId);
		for (const item of items) {
			console.log(item);
			if (item.chat) {
				await importChat(
					localStorage.token,
					item.chat,
					item?.meta ?? {},
					pinned,
					folderId,
					item?.created_at ?? null,
					item?.updated_at ?? null
				);
			}
		}

		initChatList();
	};

	const inputFilesHandler = async (files) => {
		console.log(files);

		for (const file of files) {
			const reader = new FileReader();
			reader.onload = async (e) => {
				const content = e.target.result;

				try {
					const chatItems = JSON.parse(content);
					importChatHandler(chatItems);
				} catch {
					toast.error($i18n.t(`Invalid file format.`));
				}
			};

			reader.readAsText(file);
		}
	};

	const tagEventHandler = async (type, tagName, chatId) => {
		console.log(type, tagName, chatId);
		if (type === 'delete') {
			initChatList();
		} else if (type === 'add') {
			initChatList();
		}
	};

	let draggedOver = false;

	const onDragOver = (e) => {
		e.preventDefault();

		// Check if a file is being draggedOver.
		if (e.dataTransfer?.types?.includes('Files')) {
			draggedOver = true;
		} else {
			draggedOver = false;
		}
	};

	const onDragLeave = () => {
		draggedOver = false;
	};

	const onDrop = async (e) => {
		e.preventDefault();
		console.log(e); // Log the drop event

		// Perform file drop check and handle it accordingly
		if (e.dataTransfer?.files) {
			const inputFiles = Array.from(e.dataTransfer?.files);

			if (inputFiles && inputFiles.length > 0) {
				console.log(inputFiles); // Log the dropped files
				inputFilesHandler(inputFiles); // Handle the dropped files
			}
		}

		draggedOver = false; // Reset draggedOver status after drop
	};

	let touchstart;
	let touchend;

	function checkDirection() {
		const screenWidth = window.innerWidth;
		const swipeDistance = Math.abs(touchend.screenX - touchstart.screenX);
		if (touchstart.clientX < 40 && swipeDistance >= screenWidth / 8) {
			if (touchend.screenX < touchstart.screenX) {
				showSidebar.set(false);
			}
			if (touchend.screenX > touchstart.screenX) {
				showSidebar.set(true);
			}
		}
	}

	const onTouchStart = (e) => {
		touchstart = e.changedTouches[0];
		console.log(touchstart.clientX);
	};

	const onTouchEnd = (e) => {
		touchend = e.changedTouches[0];
		checkDirection();
	};

	const onKeyDown = (e) => {
		if (e.key === 'Shift') {
			shiftKey = true;
		}
	};

	const onKeyUp = (e) => {
		if (e.key === 'Shift') {
			shiftKey = false;
		}
	};

	const onFocus = () => {};

	const onBlur = () => {
		shiftKey = false;
		selectedChatId = null;
	};

	onMount(async () => {
		showPinnedChat = localStorage?.showPinnedChat ? localStorage.showPinnedChat === 'true' : true;

		mobile.subscribe((value) => {
			if ($showSidebar && value) {
				showSidebar.set(false);
			}

			if ($showSidebar && !value) {
				const navElement = document.getElementsByTagName('nav')[0];
				if (navElement) {
					navElement.style['-webkit-app-region'] = 'drag';
				}
			}

			if (!$showSidebar && !value) {
				showSidebar.set(true);
			}
		});

		showSidebar.set(!$mobile ? localStorage.sidebar === 'true' : false);
		showSidebar.subscribe(async (value) => {
			localStorage.sidebar = value;

			// nav element is not available on the first render
			const navElement = document.getElementsByTagName('nav')[0];

			if (navElement) {
				if ($mobile) {
					if (!value) {
						navElement.style['-webkit-app-region'] = 'drag';
					} else {
						navElement.style['-webkit-app-region'] = 'no-drag';
					}
				} else {
					navElement.style['-webkit-app-region'] = 'drag';
				}
			}

			if (!value) {
				await initChannels();
				await initChatList();
			}
		});

		chats.subscribe((value) => {
			initFolders();
		});

		await initChannels();
		await initChatList();

		window.addEventListener('keydown', onKeyDown);
		window.addEventListener('keyup', onKeyUp);

		window.addEventListener('touchstart', onTouchStart);
		window.addEventListener('touchend', onTouchEnd);

		window.addEventListener('focus', onFocus);
		window.addEventListener('blur', onBlur);

		const dropZone = document.getElementById('sidebar');

		dropZone?.addEventListener('dragover', onDragOver);
		dropZone?.addEventListener('drop', onDrop);
		dropZone?.addEventListener('dragleave', onDragLeave);
	});

	onDestroy(() => {
		window.removeEventListener('keydown', onKeyDown);
		window.removeEventListener('keyup', onKeyUp);

		window.removeEventListener('touchstart', onTouchStart);
		window.removeEventListener('touchend', onTouchEnd);

		window.removeEventListener('focus', onFocus);
		window.removeEventListener('blur', onBlur);

		const dropZone = document.getElementById('sidebar');

		dropZone?.removeEventListener('dragover', onDragOver);
		dropZone?.removeEventListener('drop', onDrop);
		dropZone?.removeEventListener('dragleave', onDragLeave);
	});

	const newChatHandler = async () => {
		selectedChatId = null;
		selectedFolder.set(null);

		if ($user?.role !== 'admin' && $user?.permissions?.chat?.temporary_enforced) {
			await temporaryChatEnabled.set(true);
		} else {
			await temporaryChatEnabled.set(false);
		}

		setTimeout(() => {
			if ($mobile) {
				showSidebar.set(false);
			}
		}, 0);
	};

	const itemClickHandler = async () => {
		selectedChatId = null;
		chatId.set('');

		if ($mobile) {
			showSidebar.set(false);
		}

		await tick();
	};
</script>

<ArchivedChatsModal
	bind:show={$showArchivedChats}
	onUpdate={async () => {
		await initChatList();
	}}
/>

<ChannelModal
	bind:show={showCreateChannel}
	onSubmit={async ({ name, access_control }) => {
		const res = await createNewChannel(localStorage.token, {
			name: name,
			access_control: access_control
		}).catch((error) => {
			toast.error(`${error}`);
			return null;
		});

		if (res) {
			$socket.emit('join-channels', { auth: { token: $user?.token } });
			await initChannels();
			showCreateChannel = false;
		}
	}}
/>

<FolderModal
	bind:show={showCreateFolderModal}
	onSubmit={async (folder) => {
		await createFolder(folder);
		showCreateFolderModal = false;
	}}
/>

<!-- svelte-ignore a11y-no-static-element-interactions -->

{#if $showSidebar}
	<div
		class=" {$isApp
			? ' ml-[4.5rem] md:ml-0'
			: ''} fixed md:hidden z-40 top-0 right-0 left-0 bottom-0 bg-black/60 w-full min-h-screen h-screen flex justify-center overflow-hidden overscroll-contain"
		on:mousedown={() => {
			showSidebar.set(!$showSidebar);
		}}
	/>
{/if}

<SearchModal
	bind:show={$showSearch}
	onClose={() => {
		if ($mobile) {
			showSidebar.set(false);
		}
	}}
/>

<button
	id="sidebar-new-chat-button"
	class="hidden"
	on:click={() => {
		goto('/');
		newChatHandler();
	}}
/>

{#if !$mobile && !$showSidebar}
	<div
		class=" py-2 px-1.5 flex flex-col justify-between text-black dark:text-white h-full border-e border-gray-50 dark:border-gray-850 z-10"
		id="sidebar"
	>
		<button
			class="flex flex-col flex-1 cursor-[e-resize]"
			on:click={async () => {
				showSidebar.set(!$showSidebar);
			}}
		>
			<div class="pb-1.5">
				<Tooltip
					content={$showSidebar ? $i18n.t('Close Sidebar') : $i18n.t('Open Sidebar')}
					placement="right"
				>
					<button
						class=" flex rounded-lg hover:bg-gray-100 dark:hover:bg-gray-850 transition group cursor-[e-resize]"
					>
						<div class=" self-center flex items-center justify-center size-9">
							<img
								crossorigin="anonymous"
								src="{WEBUI_BASE_URL}/static/favicon.png"
								class="sidebar-new-chat-icon size-6 rounded-full group-hover:hidden"
								alt=""
							/>

							<Sidebar className="size-5 hidden group-hover:flex" />
						</div>
					</button>
				</Tooltip>
			</div>

			<div>
				<div class="">
					<Tooltip content={$i18n.t('New Chat')} placement="right">
						<a
							class=" cursor-pointer flex rounded-lg hover:bg-gray-100 dark:hover:bg-gray-850 transition group"
							href="/"
							draggable="false"
							on:click={async (e) => {
								e.stopImmediatePropagation();
								e.preventDefault();

								goto('/');
								newChatHandler();
							}}
						>
							<div class=" self-center flex items-center justify-center size-9">
								<PencilSquare className="size-4.5" />
							</div>
						</a>
					</Tooltip>
				</div>

				<div class="">
					<Tooltip content={$i18n.t('Search')} placement="right">
						<button
							class=" cursor-pointer flex rounded-lg hover:bg-gray-100 dark:hover:bg-gray-850 transition group"
							on:click={(e) => {
								e.stopImmediatePropagation();
								e.preventDefault();

								showSearch.set(true);
							}}
							draggable="false"
						>
							<div class=" self-center flex items-center justify-center size-9">
								<Search className="size-4.5" />
							</div>
						</button>
					</Tooltip>
				</div>

				{#if ($config?.features?.enable_notes ?? false) && ($user?.role === 'admin' || ($user?.permissions?.features?.notes ?? true))}
					<div class="">
						<Tooltip content={$i18n.t('Notes')} placement="right">
							<a
								class=" cursor-pointer flex rounded-lg hover:bg-gray-100 dark:hover:bg-gray-850 transition group"
								href="/notes"
								on:click={async (e) => {
									e.stopImmediatePropagation();
									e.preventDefault();

									goto('/notes');
									itemClickHandler();
								}}
								draggable="false"
							>
								<div class=" self-center flex items-center justify-center size-9">
									<Note className="size-4.5" />
								</div>
							</a>
						</Tooltip>
					</div>
				{/if}

				{#if $user?.role === 'admin' || $user?.permissions?.workspace?.models || $user?.permissions?.workspace?.knowledge || $user?.permissions?.workspace?.prompts || $user?.permissions?.workspace?.tools}
					<div class="">
						<Tooltip content={$i18n.t('Workspace')} placement="right">
							<a
								class=" cursor-pointer flex rounded-lg hover:bg-gray-100 dark:hover:bg-gray-850 transition group"
								href="/workspace"
								on:click={async (e) => {
									e.stopImmediatePropagation();
									e.preventDefault();

									goto('/workspace');
									itemClickHandler();
								}}
								draggable="false"
							>
								<div class=" self-center flex items-center justify-center size-9">
									<svg
										xmlns="http://www.w3.org/2000/svg"
										fill="none"
										viewBox="0 0 24 24"
										stroke-width="1.5"
										stroke="currentColor"
										class="size-4.5"
									>
										<path
											stroke-linecap="round"
											stroke-linejoin="round"
											d="M13.5 16.875h3.375m0 0h3.375m-3.375 0V13.5m0 3.375v3.375M6 10.5h2.25a2.25 2.25 0 0 0 2.25-2.25V6a2.25 2.25 0 0 0-2.25-2.25H6A2.25 2.25 0 0 0 3.75 6v2.25A2.25 2.25 0 0 0 6 10.5Zm0 9.75h2.25A2.25 2.25 0 0 0 10.5 18v-2.25a2.25 2.25 0 0 0-2.25-2.25H6a2.25 2.25 0 0 0-2.25 2.25V18A2.25 2.25 0 0 0 6 20.25Zm9.75-9.75H18a2.25 2.25 0 0 0 2.25-2.25V6A2.25 2.25 0 0 0 18 3.75h-2.25A2.25 2.25 0 0 0 13.5 6v2.25a2.25 2.25 0 0 0 2.25 2.25Z"
										/>
									</svg>
								</div>
							</a>
						</Tooltip>
					</div>
				{/if}
			</div>
		</button>

		<div>
			<div>
				<div class=" py-0.5">
					{#if $user !== undefined && $user !== null}
						<UserMenu
							role={$user?.role}
							on:show={(e) => {
								if (e.detail === 'archived-chat') {
									showArchivedChats.set(true);
								}
							}}
						>
							<div
								class=" cursor-pointer flex rounded-lg hover:bg-gray-100 dark:hover:bg-gray-850 transition group"
							>
								<div class=" self-center flex items-center justify-center size-9">
									<img
										src={$user?.profile_image_url}
										class=" size-6 object-cover rounded-full"
										alt={$i18n.t('Open User Profile Menu')}
										aria-label={$i18n.t('Open User Profile Menu')}
									/>
								</div>
							</div>
						</UserMenu>
					{/if}
				</div>
			</div>
		</div>
	</div>
{/if}

{#if $showSidebar}
	<div
		bind:this={navElement}
		id="sidebar"
		class="h-screen max-h-[100dvh] min-h-screen select-none {$showSidebar
			? 'bg-gray-50 dark:bg-gray-950 z-50'
			: ' bg-transparent z-0 '} {$isApp
			? `ml-[4.5rem] md:ml-0 `
			: ' transition-all duration-300 '} shrink-0 text-gray-900 dark:text-gray-200 text-sm fixed top-0 left-0 overflow-x-hidden
        "
		transition:slide={{ duration: 200, axis: 'x' }}
		data-state={$showSidebar}
	>
		<div
			class=" my-auto flex flex-col justify-between h-screen max-h-[100dvh] w-[260px] overflow-x-hidden scrollbar-hidden z-50 {$showSidebar
				? ''
				: 'invisible'}"
		>
			<div
				class="sidebar px-1.5 pt-2 pb-1.5 flex justify-between space-x-1 text-gray-600 dark:text-gray-400 sticky top-0 z-10 bg-gray-50 dark:bg-gray-950"
			>
				<a
					class="flex items-center rounded-lg p-1.5 h-full justify-center hover:bg-gray-100 dark:hover:bg-gray-850 transition no-drag-region"
					href="/"
					draggable="false"
					on:click={newChatHandler}
				>
					<img
						crossorigin="anonymous"
						src="{WEBUI_BASE_URL}/static/favicon.png"
						class="sidebar-new-chat-icon size-6 rounded-full"
						alt=""
					/>
				</a>

				<a href="/" class="flex flex-1 px-1.5" on:click={newChatHandler}>
					<div class=" self-center font-medium text-gray-850 dark:text-white font-primary">
						{$WEBUI_NAME}
					</div>
				</a>
				<Tooltip
					content={$showSidebar ? $i18n.t('Close Sidebar') : $i18n.t('Open Sidebar')}
					placement="bottom"
				>
					<button
						class=" flex rounded-lg hover:bg-gray-100 dark:hover:bg-gray-850 transition cursor-[w-resize]"
						on:click={() => {
							showSidebar.set(!$showSidebar);
						}}
					>
						<div class=" self-center p-1.5">
							<Sidebar />
						</div>
					</button>
				</Tooltip>
			</div>

			<div class="pb-1.5">
				<div class="px-[7px] flex justify-center text-gray-800 dark:text-gray-200">
					<a
						id="sidebar-new-chat-button"
						class="grow flex items-center space-x-3 rounded-lg px-2 py-2 hover:bg-gray-100 dark:hover:bg-gray-900 transition outline-none"
						href="/"
						draggable="false"
						on:click={newChatHandler}
					>
						<div class="self-center">
							<PencilSquare className=" size-4.5" strokeWidth="2" />
						</div>

						<div class="flex self-center translate-y-[0.5px]">
							<div class=" self-center text-sm font-primary">{$i18n.t('New Chat')}</div>
						</div>
					</a>
				</div>

<<<<<<< HEAD
				<div class="flex self-center translate-y-[0.5px]">
					<div class=" self-center font-medium text-sm font-primary">{$i18n.t('Chat History Search')}</div>
=======
				<div class="px-[7px] flex justify-center text-gray-800 dark:text-gray-200">
					<button
						class="grow flex items-center space-x-3 rounded-lg px-2 py-2 hover:bg-gray-100 dark:hover:bg-gray-900 transition outline-none"
						on:click={() => {
							showSearch.set(true);
						}}
						draggable="false"
					>
						<div class="self-center">
							<Search strokeWidth="2" className="size-4.5" />
						</div>

						<div class="flex self-center translate-y-[0.5px]">
							<div class=" self-center text-sm font-primary">{$i18n.t('Search')}</div>
						</div>
					</button>
>>>>>>> 438e5d96
				</div>

				{#if ($config?.features?.enable_notes ?? false) && ($user?.role === 'admin' || ($user?.permissions?.features?.notes ?? true))}
					<div class="px-[7px] flex justify-center text-gray-800 dark:text-gray-200">
						<a
							class="grow flex items-center space-x-3 rounded-lg px-2 py-2 hover:bg-gray-100 dark:hover:bg-gray-900 transition"
							href="/notes"
							on:click={itemClickHandler}
							draggable="false"
						>
							<div class="self-center">
								<Note className="size-4.5" strokeWidth="2" />
							</div>

							<div class="flex self-center translate-y-[0.5px]">
								<div class=" self-center text-sm font-primary">{$i18n.t('Notes')}</div>
							</div>
						</a>
					</div>
				{/if}

				{#if $user?.role === 'admin' || $user?.permissions?.workspace?.models || $user?.permissions?.workspace?.knowledge || $user?.permissions?.workspace?.prompts || $user?.permissions?.workspace?.tools}
					<div class="px-[7px] flex justify-center text-gray-800 dark:text-gray-200">
						<a
							class="grow flex items-center space-x-3 rounded-lg px-2 py-2 hover:bg-gray-100 dark:hover:bg-gray-900 transition"
							href="/workspace"
							on:click={itemClickHandler}
							draggable="false"
						>
							<div class="self-center">
								<svg
									xmlns="http://www.w3.org/2000/svg"
									fill="none"
									viewBox="0 0 24 24"
									stroke-width="2"
									stroke="currentColor"
									class="size-4.5"
								>
									<path
										stroke-linecap="round"
										stroke-linejoin="round"
										d="M13.5 16.875h3.375m0 0h3.375m-3.375 0V13.5m0 3.375v3.375M6 10.5h2.25a2.25 2.25 0 0 0 2.25-2.25V6a2.25 2.25 0 0 0-2.25-2.25H6A2.25 2.25 0 0 0 3.75 6v2.25A2.25 2.25 0 0 0 6 10.5Zm0 9.75h2.25A2.25 2.25 0 0 0 10.5 18v-2.25a2.25 2.25 0 0 0-2.25-2.25H6a2.25 2.25 0 0 0-2.25 2.25V18A2.25 2.25 0 0 0 6 20.25Zm9.75-9.75H18a2.25 2.25 0 0 0 2.25-2.25V6A2.25 2.25 0 0 0 18 3.75h-2.25A2.25 2.25 0 0 0 13.5 6v2.25a2.25 2.25 0 0 0 2.25 2.25Z"
									/>
								</svg>
							</div>

							<div class="flex self-center translate-y-[0.5px]">
								<div class=" self-center text-sm font-primary">{$i18n.t('Workspace')}</div>
							</div>
						</a>
					</div>
				{/if}
			</div>

			<div class="relative flex flex-col flex-1">
				{#if ($models ?? []).length > 0 && ($settings?.pinnedModels ?? []).length > 0}
					<PinnedModelList bind:selectedChatId {shiftKey} />
				{/if}

				{#if $config?.features?.enable_channels && ($user?.role === 'admin' || $channels.length > 0)}
					<Folder
						className="px-2 mt-0.5"
						name={$i18n.t('Channels')}
						dragAndDrop={false}
						onAdd={async () => {
							if ($user?.role === 'admin') {
								await tick();

								setTimeout(() => {
									showCreateChannel = true;
								}, 0);
							}
						}}
						onAddLabel={$i18n.t('Create Channel')}
					>
						{#each $channels as channel}
							<ChannelItem
								{channel}
								onUpdate={async () => {
									await initChannels();
								}}
							/>
						{/each}
					</Folder>
				{/if}

				<Folder
					className="px-2 mt-0.5"
					name={$i18n.t('Chats')}
					onAdd={() => {
						showCreateFolderModal = true;
					}}
					onAddLabel={$i18n.t('New Folder')}
					on:change={async (e) => {
						selectedFolder.set(null);
						await goto('/');
					}}
					on:import={(e) => {
						importChatHandler(e.detail);
					}}
					on:drop={async (e) => {
						const { type, id, item } = e.detail;

						if (type === 'chat') {
							let chat = await getChatById(localStorage.token, id).catch((error) => {
								return null;
							});
							if (!chat && item) {
								chat = await importChat(
									localStorage.token,
									item.chat,
									item?.meta ?? {},
									false,
									null,
									item?.created_at ?? null,
									item?.updated_at ?? null
								);
							}

							if (chat) {
								console.log(chat);
								if (chat.folder_id) {
									const res = await updateChatFolderIdById(localStorage.token, chat.id, null).catch(
										(error) => {
											toast.error(`${error}`);
											return null;
										}
									);
								}

								if (chat.pinned) {
									const res = await toggleChatPinnedStatusById(localStorage.token, chat.id);
								}

								initChatList();
							}
						} else if (type === 'folder') {
							if (folders[id].parent_id === null) {
								return;
							}

							const res = await updateFolderParentIdById(localStorage.token, id, null).catch(
								(error) => {
									toast.error(`${error}`);
									return null;
								}
							);

							if (res) {
								await initFolders();
							}
						}
					}}
				>
					{#if $pinnedChats.length > 0}
						<div class="flex flex-col space-y-1 rounded-xl">
							<Folder
								className=""
								bind:open={showPinnedChat}
								on:change={(e) => {
									localStorage.setItem('showPinnedChat', e.detail);
									console.log(e.detail);
								}}
								on:import={(e) => {
									importChatHandler(e.detail, true);
								}}
								on:drop={async (e) => {
									const { type, id, item } = e.detail;

									if (type === 'chat') {
										let chat = await getChatById(localStorage.token, id).catch((error) => {
											return null;
										});
										if (!chat && item) {
											chat = await importChat(
												localStorage.token,
												item.chat,
												item?.meta ?? {},
												false,
												null,
												item?.created_at ?? null,
												item?.updated_at ?? null
											);
										}

										if (chat) {
											console.log(chat);
											if (chat.folder_id) {
												const res = await updateChatFolderIdById(
													localStorage.token,
													chat.id,
													null
												).catch((error) => {
													toast.error(`${error}`);
													return null;
												});
											}

											if (!chat.pinned) {
												const res = await toggleChatPinnedStatusById(localStorage.token, chat.id);
											}

											initChatList();
										}
									}
								}}
								name={$i18n.t('Pinned')}
							>
								<div
									class="ml-3 pl-1 mt-[1px] flex flex-col overflow-y-auto scrollbar-hidden border-s border-gray-100 dark:border-gray-900"
								>
									{#each $pinnedChats as chat, idx (`pinned-chat-${chat?.id ?? idx}`)}
										<ChatItem
											className=""
											id={chat.id}
											title={chat.title}
											{shiftKey}
											selected={selectedChatId === chat.id}
											on:select={() => {
												selectedChatId = chat.id;
											}}
											on:unselect={() => {
												selectedChatId = null;
											}}
											on:change={async () => {
												initChatList();
											}}
											on:tag={(e) => {
												const { type, name } = e.detail;
												tagEventHandler(type, name, chat.id);
											}}
										/>
									{/each}
								</div>
							</Folder>
						</div>
					{/if}

					{#if folders}
						<Folders
							{folders}
							{shiftKey}
							onDelete={(folderId) => {
								selectedFolder.set(null);
								initChatList();
							}}
							on:update={() => {
								initChatList();
							}}
							on:import={(e) => {
								const { folderId, items } = e.detail;
								importChatHandler(items, false, folderId);
							}}
							on:change={async () => {
								initChatList();
							}}
						/>
					{/if}

					<div class=" flex-1 flex flex-col overflow-y-auto scrollbar-hidden">
						<div class="pt-1.5">
							{#if $chats}
								{#each $chats as chat, idx (`chat-${chat?.id ?? idx}`)}
									{#if idx === 0 || (idx > 0 && chat.time_range !== $chats[idx - 1].time_range)}
										<div
											class="w-full pl-2.5 text-xs text-gray-500 dark:text-gray-500 font-medium {idx ===
											0
												? ''
												: 'pt-5'} pb-1.5"
										>
											{$i18n.t(chat.time_range)}
											<!-- localisation keys for time_range to be recognized from the i18next parser (so they don't get automatically removed):
							{$i18n.t('Today')}
							{$i18n.t('Yesterday')}
							{$i18n.t('Previous 7 days')}
							{$i18n.t('Previous 30 days')}
							{$i18n.t('January')}
							{$i18n.t('February')}
							{$i18n.t('March')}
							{$i18n.t('April')}
							{$i18n.t('May')}
							{$i18n.t('June')}
							{$i18n.t('July')}
							{$i18n.t('August')}
							{$i18n.t('September')}
							{$i18n.t('October')}
							{$i18n.t('November')}
							{$i18n.t('December')}
							-->
										</div>
									{/if}

									<ChatItem
										className=""
										id={chat.id}
										title={chat.title}
										{shiftKey}
										selected={selectedChatId === chat.id}
										on:select={() => {
											selectedChatId = chat.id;
										}}
										on:unselect={() => {
											selectedChatId = null;
										}}
										on:change={async () => {
											initChatList();
										}}
										on:tag={(e) => {
											const { type, name } = e.detail;
											tagEventHandler(type, name, chat.id);
										}}
									/>
								{/each}

								{#if $scrollPaginationEnabled && !allChatsLoaded}
									<Loader
										on:visible={(e) => {
											if (!chatListLoading) {
												loadMoreChats();
											}
										}}
									>
										<div
											class="w-full flex justify-center py-1 text-xs animate-pulse items-center gap-2"
										>
											<Spinner className=" size-4" />
											<div class=" ">Loading...</div>
										</div>
									</Loader>
								{/if}
							{:else}
								<div
									class="w-full flex justify-center py-1 text-xs animate-pulse items-center gap-2"
								>
									<Spinner className=" size-4" />
									<div class=" ">Loading...</div>
								</div>
							{/if}
						</div>
					</div>
				</Folder>
			</div>

			<div class="px-1.5 pt-1.5 pb-2 sticky bottom-0 z-10 bg-gray-50 dark:bg-gray-950 sidebar">
				<div class="flex flex-col font-primary">
					{#if $user !== undefined && $user !== null}
						<UserMenu
							role={$user?.role}
							on:show={(e) => {
								if (e.detail === 'archived-chat') {
									showArchivedChats.set(true);
								}
							}}
						>
							<div
								class=" flex items-center rounded-xl py-2 px-1.5 w-full hover:bg-gray-100 dark:hover:bg-gray-900 transition"
							>
								<div class=" self-center mr-3">
									<img
										src={$user?.profile_image_url}
										class=" size-6 object-cover rounded-full"
										alt={$i18n.t('Open User Profile Menu')}
										aria-label={$i18n.t('Open User Profile Menu')}
									/>
								</div>
								<div class=" self-center font-medium">{$user?.name}</div>
							</div>
						</UserMenu>
					{/if}
				</div>
			</div>
		</div>
	</div>
{/if}

<style>
	.scrollbar-hidden:active::-webkit-scrollbar-thumb,
	.scrollbar-hidden:focus::-webkit-scrollbar-thumb,
	.scrollbar-hidden:hover::-webkit-scrollbar-thumb {
		visibility: visible;
	}
	.scrollbar-hidden::-webkit-scrollbar-thumb {
		visibility: hidden;
	}
</style><|MERGE_RESOLUTION|>--- conflicted
+++ resolved
@@ -752,10 +752,6 @@
 					</a>
 				</div>
 
-<<<<<<< HEAD
-				<div class="flex self-center translate-y-[0.5px]">
-					<div class=" self-center font-medium text-sm font-primary">{$i18n.t('Chat History Search')}</div>
-=======
 				<div class="px-[7px] flex justify-center text-gray-800 dark:text-gray-200">
 					<button
 						class="grow flex items-center space-x-3 rounded-lg px-2 py-2 hover:bg-gray-100 dark:hover:bg-gray-900 transition outline-none"
@@ -769,10 +765,9 @@
 						</div>
 
 						<div class="flex self-center translate-y-[0.5px]">
-							<div class=" self-center text-sm font-primary">{$i18n.t('Search')}</div>
+							<div class=" self-center text-sm font-primary">{$i18n.t('Chat History Search')}</div>
 						</div>
 					</button>
->>>>>>> 438e5d96
 				</div>
 
 				{#if ($config?.features?.enable_notes ?? false) && ($user?.role === 'admin' || ($user?.permissions?.features?.notes ?? true))}
