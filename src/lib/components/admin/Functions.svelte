--- conflicted
+++ resolved
@@ -388,17 +388,9 @@
 						onChange={async (value) => {
 							localStorage.workspaceViewOption = value;
 
-<<<<<<< HEAD
-{#if $config?.features.enable_community_sharing  && $config?.private_ai?.enable_upstream_ui}
-	<div class=" my-16">
-		<div class=" text-xl font-medium mb-1 line-clamp-1">
-			{$i18n.t('Made by Open WebUI Community')}
-		</div>
-=======
 							await tick();
 						}}
 					/>
->>>>>>> 46ae3f4f
 
 					<TagSelector
 						bind:value={selectedType}
@@ -599,11 +591,11 @@
 	)}
 </div> -->
 
-		{#if $config?.features.enable_community_sharing}
-			<div class=" my-16">
-				<div class=" text-xl font-medium mb-1 line-clamp-1">
-					{$i18n.t('Made by Open WebUI Community')}
-				</div>
+{#if $config?.features.enable_community_sharing  && $config?.private_ai?.enable_upstream_ui}
+	<div class=" my-16">
+		<div class=" text-xl font-medium mb-1 line-clamp-1">
+			{$i18n.t('Made by Open WebUI Community')}
+		</div>
 
 				<a
 					class=" flex cursor-pointer items-center justify-between hover:bg-gray-50 dark:hover:bg-gray-850 w-full mb-2 px-3.5 py-1.5 rounded-xl transition"
