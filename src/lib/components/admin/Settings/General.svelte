<script lang="ts">
	import DOMPurify from 'dompurify';

	import { getVersionUpdates, getWebhookUrl, updateWebhookUrl } from '$lib/apis';
	import {
		getAdminConfig,
		getLdapConfig,
		getLdapServer,
		updateAdminConfig,
		updateLdapConfig,
		updateLdapServer
	} from '$lib/apis/auths';
	import SensitiveInput from '$lib/components/common/SensitiveInput.svelte';
	import Switch from '$lib/components/common/Switch.svelte';
	import Tooltip from '$lib/components/common/Tooltip.svelte';
	import { WEBUI_BUILD_HASH, WEBUI_VERSION } from '$lib/constants';
	import { config, showChangelog } from '$lib/stores';
	import { compareVersion } from '$lib/utils';
	import { onMount, getContext } from 'svelte';
	import { toast } from 'svelte-sonner';
	import Textarea from '$lib/components/common/Textarea.svelte';

	const i18n = getContext('i18n');

	export let saveHandler: Function;

	let updateAvailable = null;
	let version = {
		current: '',
		latest: ''
	};

	let adminConfig = null;
	let webhookUrl = '';

	// LDAP
	let ENABLE_LDAP = false;
	let LDAP_SERVER = {
		label: '',
		host: '',
		port: '',
		attribute_for_mail: 'mail',
		attribute_for_username: 'uid',
		app_dn: '',
		app_dn_password: '',
		search_base: '',
		search_filters: '',
		use_tls: false,
		certificate_path: '',
		ciphers: ''
	};

	const checkForVersionUpdates = async () => {
		const backendConfig = await getBackendConfig();
		if (!backendConfig?.private_ai?.enable_upstream_ui) return;

		updateAvailable = null;
		version = await getVersionUpdates(localStorage.token).catch((error) => {
			return {
				current: WEBUI_VERSION,
				latest: WEBUI_VERSION
			};
		});

		console.info(version);

		updateAvailable = compareVersion(version.latest, version.current);
		console.info(updateAvailable);
	};

	const updateLdapServerHandler = async () => {
		if (!ENABLE_LDAP) return;
		const res = await updateLdapServer(localStorage.token, LDAP_SERVER).catch((error) => {
			toast.error(`${error}`);
			return null;
		});
		if (res) {
			toast.success($i18n.t('LDAP server updated'));
		}
	};

	const updateHandler = async () => {
		webhookUrl = await updateWebhookUrl(localStorage.token, webhookUrl);
		const res = await updateAdminConfig(localStorage.token, adminConfig);
		await updateLdapConfig(localStorage.token, ENABLE_LDAP);
		await updateLdapServerHandler();

		if (res) {
			saveHandler();
		} else {
			toast.error($i18n.t('Failed to update settings'));
		}
	};

	onMount(async () => {
		if ($config?.features?.enable_version_update_check) {
			checkForVersionUpdates();
		}

		await Promise.all([
			(async () => {
				adminConfig = await getAdminConfig(localStorage.token);
			})(),

			(async () => {
				webhookUrl = await getWebhookUrl(localStorage.token);
			})(),
			(async () => {
				LDAP_SERVER = await getLdapServer(localStorage.token);
			})()
		]);

		const ldapConfig = await getLdapConfig(localStorage.token);
		ENABLE_LDAP = ldapConfig.ENABLE_LDAP;
	});
</script>

<form
	class="flex flex-col h-full justify-between space-y-3 text-sm"
	on:submit|preventDefault={async () => {
		updateHandler();
	}}
>
	<div class="mt-0.5 space-y-3 overflow-y-scroll scrollbar-hidden h-full">
		{#if adminConfig !== null}
			<div class="">
				<div class="mb-3.5">
					<div class=" mb-2.5 text-base font-medium">{$i18n.t('General')}</div>

					<hr class=" border-gray-100 dark:border-gray-850 my-2" />

					<div class="mb-2.5">
						<div class=" mb-1 text-xs font-medium flex space-x-2 items-center">
							<div>
								{$i18n.t('Version')}
							</div>
						</div>
						<div class="flex w-full justify-between items-center">
							<div class="flex flex-col text-xs text-gray-700 dark:text-gray-200">
								<div class="flex gap-1">
									<Tooltip content={WEBUI_BUILD_HASH}>
										v{WEBUI_VERSION}
									</Tooltip>

<<<<<<< HEAD
									{#if $config?.private_ai?.enable_upstream_ui}
=======
									{#if $config?.features?.enable_version_update_check}
>>>>>>> 438e5d96
										<a
											href="https://github.com/open-webui/open-webui/releases/tag/v{version.latest}"
											target="_blank"
										>
											{updateAvailable === null
												? $i18n.t('Checking for updates...')
												: updateAvailable
													? `(v${version.latest} ${$i18n.t('available!')})`
													: $i18n.t('(latest)')}
										</a>
									{/if}
								</div>

								{#if $config?.private_ai?.enable_upstream_ui}
									<button
										class=" underline flex items-center space-x-1 text-xs text-gray-500 dark:text-gray-500"
										type="button"
										on:click={() => {
											showChangelog.set(true);
										}}
									>
										<div>{$i18n.t("See what's new")}</div>
									</button>
								{/if}
							</div>

							{#if $config?.private_ai?.enable_upstream_ui}
								<button
									class=" text-xs px-3 py-1.5 bg-gray-50 hover:bg-gray-100 dark:bg-gray-850 dark:hover:bg-gray-800 transition rounded-lg font-medium"
									type="button"
									on:click={() => {
										checkForVersionUpdates();
									}}
								>
									{$i18n.t('Check for updates')}
								</button>
<<<<<<< HEAD
=======
							</div>

							{#if $config?.features?.enable_version_update_check}
								<button
									class=" text-xs px-3 py-1.5 bg-gray-50 hover:bg-gray-100 dark:bg-gray-850 dark:hover:bg-gray-800 transition rounded-lg font-medium"
									type="button"
									on:click={() => {
										checkForVersionUpdates();
									}}
								>
									{$i18n.t('Check for updates')}
								</button>
>>>>>>> 438e5d96
							{/if}
						</div>
					</div>

					{#if $config?.private_ai?.enable_upstream_ui}
						<div class="mb-2.5">
							<div class="flex w-full justify-between items-center">
								<div class="text-xs pr-2">
									<div class="">
										{$i18n.t('Help')}
									</div>
									<div class=" text-xs text-gray-500">
										{$i18n.t('Discover how to use Open WebUI and seek support from the community.')}
									</div>
								</div>

								<a
									class="flex-shrink-0 text-xs font-medium underline"
									href="https://docs.openwebui.com/"
									target="_blank"
								>
									{$i18n.t('Documentation')}
								</a>
							</div>

							<div class="mt-1">
								<div class="flex space-x-1">
									<a href="https://discord.gg/5rJgQTnV4s" target="_blank">
										<img
											alt="Discord"
											src="https://img.shields.io/badge/Discord-Open_WebUI-blue?logo=discord&logoColor=white"
										/>
									</a>

									<a href="https://twitter.com/OpenWebUI" target="_blank">
										<img
											alt="X (formerly Twitter) Follow"
											src="https://img.shields.io/twitter/follow/OpenWebUI"
										/>
									</a>

									<a href="https://github.com/open-webui/open-webui" target="_blank">
										<img
											alt="Github Repo"
											src="https://img.shields.io/github/stars/open-webui/open-webui?style=social&label=Star us on Github"
										/>
									</a>
								</div>
							</div>
						</div>
					{/if}

					<div class="mb-2.5">
						{#if $config?.private_ai?.enable_upstream_ui}
							<div class="flex w-full justify-between items-center">
							<div class="text-xs pr-2">
								<div class="">
									{$i18n.t('License')}
								</div>

								{#if $config?.license_metadata}
									<a
										href="https://docs.openwebui.com/enterprise"
										target="_blank"
										class="text-gray-500 mt-0.5"
									>
										<span class=" capitalize text-black dark:text-white"
											>{$config?.license_metadata?.type}
											license</span
										>
										registered to
										<span class=" capitalize text-black dark:text-white"
											>{$config?.license_metadata?.organization_name}</span
										>
										for
										<span class=" font-medium text-black dark:text-white"
											>{$config?.license_metadata?.seats ?? 'Unlimited'} users.</span
										>
									</a>
									{#if $config?.license_metadata?.html}
										<div class="mt-0.5">
											{@html DOMPurify.sanitize($config?.license_metadata?.html)}
										</div>
									{/if}
								{:else}
									<a
										class=" text-xs hover:underline"
										href="https://docs.openwebui.com/enterprise"
										target="_blank"
									>
										<span class="text-gray-500">
											{$i18n.t(
												'Upgrade to a licensed plan for enhanced capabilities, including custom theming and branding, and dedicated support.'
											)}
										</span>
									</a>
								{/if}
							</div>

							<!-- <button
								class="flex-shrink-0 text-xs px-3 py-1.5 bg-gray-50 hover:bg-gray-100 dark:bg-gray-850 dark:hover:bg-gray-800 transition rounded-lg font-medium"
							>
								{$i18n.t('Activate')}
							</button> -->
						</div>
						{/if}
					</div>
				</div>

				<div class="mb-3">
					<div class=" mb-2.5 text-base font-medium">{$i18n.t('Authentication')}</div>

					<hr class=" border-gray-100 dark:border-gray-850 my-2" />

					<div class="  mb-2.5 flex w-full justify-between">
						<div class=" self-center text-xs font-medium">{$i18n.t('Default User Role')}</div>
						<div class="flex items-center relative">
							<select
								class="dark:bg-gray-900 w-fit pr-8 rounded-sm px-2 text-xs bg-transparent outline-hidden text-right"
								bind:value={adminConfig.DEFAULT_USER_ROLE}
								placeholder="Select a role"
							>
								<option value="pending">{$i18n.t('pending')}</option>
								<option value="user">{$i18n.t('user')}</option>
								<option value="admin">{$i18n.t('admin')}</option>
							</select>
						</div>
					</div>

					<div class=" mb-2.5 flex w-full justify-between pr-2">
						<div class=" self-center text-xs font-medium">{$i18n.t('Enable New Sign Ups')}</div>

						<Switch bind:state={adminConfig.ENABLE_SIGNUP} />
					</div>

					<div class="mb-2.5 flex w-full items-center justify-between pr-2">
						<div class=" self-center text-xs font-medium">
							{$i18n.t('Show Admin Details in Account Pending Overlay')}
						</div>

						<Switch bind:state={adminConfig.SHOW_ADMIN_DETAILS} />
					</div>

					<div class="mb-2.5">
						<div class=" self-center text-xs font-medium mb-2">
							{$i18n.t('Pending User Overlay Title')}
						</div>
						<Textarea
							placeholder={$i18n.t(
								'Enter a title for the pending user info overlay. Leave empty for default.'
							)}
							bind:value={adminConfig.PENDING_USER_OVERLAY_TITLE}
						/>
					</div>

					<div class="mb-2.5">
						<div class=" self-center text-xs font-medium mb-2">
							{$i18n.t('Pending User Overlay Content')}
						</div>
						<Textarea
							placeholder={$i18n.t(
								'Enter content for the pending user info overlay. Leave empty for default.'
							)}
							bind:value={adminConfig.PENDING_USER_OVERLAY_CONTENT}
						/>
					</div>

					<div class="mb-2.5 flex w-full justify-between pr-2">
						<div class=" self-center text-xs font-medium">{$i18n.t('Enable API Key')}</div>

						<Switch bind:state={adminConfig.ENABLE_API_KEY} />
					</div>

					{#if adminConfig?.ENABLE_API_KEY}
						<div class="mb-2.5 flex w-full justify-between pr-2">
							<div class=" self-center text-xs font-medium">
								{$i18n.t('API Key Endpoint Restrictions')}
							</div>

							<Switch bind:state={adminConfig.ENABLE_API_KEY_ENDPOINT_RESTRICTIONS} />
						</div>

						{#if adminConfig?.ENABLE_API_KEY_ENDPOINT_RESTRICTIONS}
							<div class=" flex w-full flex-col pr-2">
								<div class=" text-xs font-medium">
									{$i18n.t('Allowed Endpoints')}
								</div>

								<input
									class="w-full mt-1 rounded-lg text-sm dark:text-gray-300 bg-transparent outline-hidden"
									type="text"
									placeholder={`e.g.) /api/v1/messages, /api/v1/channels`}
									bind:value={adminConfig.API_KEY_ALLOWED_ENDPOINTS}
								/>

								<div class="mt-2 text-xs text-gray-400 dark:text-gray-500">
									<!-- https://docs.openwebui.com/getting-started/advanced-topics/api-endpoints -->
									<a
										href="https://docs.openwebui.com/getting-started/api-endpoints"
										target="_blank"
										class=" text-gray-300 font-medium underline"
									>
										{$i18n.t('To learn more about available endpoints, visit our documentation.')}
									</a>
								</div>
							</div>
						{/if}
					{/if}

					<div class=" mb-2.5 w-full justify-between">
						<div class="flex w-full justify-between">
							<div class=" self-center text-xs font-medium">{$i18n.t('JWT Expiration')}</div>
						</div>

						<div class="flex mt-2 space-x-2">
							<input
								class="w-full rounded-lg py-2 px-4 text-sm bg-gray-50 dark:text-gray-300 dark:bg-gray-850 outline-hidden"
								type="text"
								placeholder={`e.g.) "30m","1h", "10d". `}
								bind:value={adminConfig.JWT_EXPIRES_IN}
							/>
						</div>

						<div class="mt-2 text-xs text-gray-400 dark:text-gray-500">
							{$i18n.t('Valid time units:')}
							<span class=" text-gray-300 font-medium"
								>{$i18n.t("'s', 'm', 'h', 'd', 'w' or '-1' for no expiration.")}</span
							>
						</div>
					</div>

					<div class=" space-y-3">
						<div class="mt-2 space-y-2 pr-1.5">
							<div class="flex justify-between items-center text-sm">
								<div class="  font-medium">{$i18n.t('LDAP')}</div>

								<div class="mt-1">
									<Switch bind:state={ENABLE_LDAP} />
								</div>
							</div>

							{#if ENABLE_LDAP}
								<div class="flex flex-col gap-1">
									<div class="flex w-full gap-2">
										<div class="w-full">
											<div class=" self-center text-xs font-medium min-w-fit mb-1">
												{$i18n.t('Label')}
											</div>
											<input
												class="w-full bg-transparent outline-hidden py-0.5"
												required
												placeholder={$i18n.t('Enter server label')}
												bind:value={LDAP_SERVER.label}
											/>
										</div>
										<div class="w-full"></div>
									</div>
									<div class="flex w-full gap-2">
										<div class="w-full">
											<div class=" self-center text-xs font-medium min-w-fit mb-1">
												{$i18n.t('Host')}
											</div>
											<input
												class="w-full bg-transparent outline-hidden py-0.5"
												required
												placeholder={$i18n.t('Enter server host')}
												bind:value={LDAP_SERVER.host}
											/>
										</div>
										<div class="w-full">
											<div class=" self-center text-xs font-medium min-w-fit mb-1">
												{$i18n.t('Port')}
											</div>
											<Tooltip
												placement="top-start"
												content={$i18n.t('Default to 389 or 636 if TLS is enabled')}
												className="w-full"
											>
												<input
													class="w-full bg-transparent outline-hidden py-0.5"
													type="number"
													placeholder={$i18n.t('Enter server port')}
													bind:value={LDAP_SERVER.port}
												/>
											</Tooltip>
										</div>
									</div>
									<div class="flex w-full gap-2">
										<div class="w-full">
											<div class=" self-center text-xs font-medium min-w-fit mb-1">
												{$i18n.t('Application DN')}
											</div>
											<Tooltip
												content={$i18n.t('The Application Account DN you bind with for search')}
												placement="top-start"
											>
												<input
													class="w-full bg-transparent outline-hidden py-0.5"
													required
													placeholder={$i18n.t('Enter Application DN')}
													bind:value={LDAP_SERVER.app_dn}
												/>
											</Tooltip>
										</div>
										<div class="w-full">
											<div class=" self-center text-xs font-medium min-w-fit mb-1">
												{$i18n.t('Application DN Password')}
											</div>
											<SensitiveInput
												placeholder={$i18n.t('Enter Application DN Password')}
												bind:value={LDAP_SERVER.app_dn_password}
											/>
										</div>
									</div>
									<div class="flex w-full gap-2">
										<div class="w-full">
											<div class=" self-center text-xs font-medium min-w-fit mb-1">
												{$i18n.t('Attribute for Mail')}
											</div>
											<Tooltip
												content={$i18n.t(
													'The LDAP attribute that maps to the mail that users use to sign in.'
												)}
												placement="top-start"
											>
												<input
													class="w-full bg-transparent outline-hidden py-0.5"
													required
													placeholder={$i18n.t('Example: mail')}
													bind:value={LDAP_SERVER.attribute_for_mail}
												/>
											</Tooltip>
										</div>
									</div>
									<div class="flex w-full gap-2">
										<div class="w-full">
											<div class=" self-center text-xs font-medium min-w-fit mb-1">
												{$i18n.t('Attribute for Username')}
											</div>
											<Tooltip
												content={$i18n.t(
													'The LDAP attribute that maps to the username that users use to sign in.'
												)}
												placement="top-start"
											>
												<input
													class="w-full bg-transparent outline-hidden py-0.5"
													required
													placeholder={$i18n.t(
														'Example: sAMAccountName or uid or userPrincipalName'
													)}
													bind:value={LDAP_SERVER.attribute_for_username}
												/>
											</Tooltip>
										</div>
									</div>
									<div class="flex w-full gap-2">
										<div class="w-full">
											<div class=" self-center text-xs font-medium min-w-fit mb-1">
												{$i18n.t('Search Base')}
											</div>
											<Tooltip
												content={$i18n.t('The base to search for users')}
												placement="top-start"
											>
												<input
													class="w-full bg-transparent outline-hidden py-0.5"
													required
													placeholder={$i18n.t('Example: ou=users,dc=foo,dc=example')}
													bind:value={LDAP_SERVER.search_base}
												/>
											</Tooltip>
										</div>
									</div>
									<div class="flex w-full gap-2">
										<div class="w-full">
											<div class=" self-center text-xs font-medium min-w-fit mb-1">
												{$i18n.t('Search Filters')}
											</div>
											<input
												class="w-full bg-transparent outline-hidden py-0.5"
												placeholder={$i18n.t('Example: (&(objectClass=inetOrgPerson)(uid=%s))')}
												bind:value={LDAP_SERVER.search_filters}
											/>
										</div>
									</div>
									<div class="text-xs text-gray-400 dark:text-gray-500">
										<a
											class=" text-gray-300 font-medium underline"
											href="https://ldap.com/ldap-filters/"
											target="_blank"
										>
											{$i18n.t('Click here for filter guides.')}
										</a>
									</div>
									<div>
										<div class="flex justify-between items-center text-sm">
											<div class="  font-medium">{$i18n.t('TLS')}</div>

											<div class="mt-1">
												<Switch bind:state={LDAP_SERVER.use_tls} />
											</div>
										</div>
										{#if LDAP_SERVER.use_tls}
											<div class="flex w-full gap-2">
												<div class="w-full">
													<div class=" self-center text-xs font-medium min-w-fit mb-1 mt-1">
														{$i18n.t('Certificate Path')}
													</div>
													<input
														class="w-full bg-transparent outline-hidden py-0.5"
														placeholder={$i18n.t('Enter certificate path')}
														bind:value={LDAP_SERVER.certificate_path}
													/>
												</div>
											</div>
											<div class="flex justify-between items-center text-xs">
												<div class=" font-medium">Validate certificate</div>

												<div class="mt-1">
													<Switch bind:state={LDAP_SERVER.validate_cert} />
												</div>
											</div>
											<div class="flex w-full gap-2">
												<div class="w-full">
													<div class=" self-center text-xs font-medium min-w-fit mb-1">
														{$i18n.t('Ciphers')}
													</div>
													<Tooltip content={$i18n.t('Default to ALL')} placement="top-start">
														<input
															class="w-full bg-transparent outline-hidden py-0.5"
															placeholder={$i18n.t('Example: ALL')}
															bind:value={LDAP_SERVER.ciphers}
														/>
													</Tooltip>
												</div>
												<div class="w-full"></div>
											</div>
										{/if}
									</div>
								</div>
							{/if}
						</div>
					</div>
				</div>

				<div class="mb-3">
					<div class=" mb-2.5 text-base font-medium">{$i18n.t('Features')}</div>

					<hr class=" border-gray-100 dark:border-gray-850 my-2" />

					<div class="mb-2.5 flex w-full items-center justify-between pr-2">
						<div class=" self-center text-xs font-medium">
							{$i18n.t('Enable Community Sharing')}
						</div>

						<Switch bind:state={adminConfig.ENABLE_COMMUNITY_SHARING} />
					</div>

					<div class="mb-2.5 flex w-full items-center justify-between pr-2">
						<div class=" self-center text-xs font-medium">{$i18n.t('Enable Message Rating')}</div>

						<Switch bind:state={adminConfig.ENABLE_MESSAGE_RATING} />
					</div>

					<div class="mb-2.5 flex w-full items-center justify-between pr-2">
						<div class=" self-center text-xs font-medium">
							{$i18n.t('Notes')} ({$i18n.t('Beta')})
						</div>

						<Switch bind:state={adminConfig.ENABLE_NOTES} />
					</div>

					<div class="mb-2.5 flex w-full items-center justify-between pr-2">
						<div class=" self-center text-xs font-medium">
							{$i18n.t('Channels')} ({$i18n.t('Beta')})
						</div>

						<Switch bind:state={adminConfig.ENABLE_CHANNELS} />
					</div>

					<div class="mb-2.5 flex w-full items-center justify-between pr-2">
						<div class=" self-center text-xs font-medium">
							{$i18n.t('User Webhooks')}
						</div>

						<Switch bind:state={adminConfig.ENABLE_USER_WEBHOOKS} />
					</div>

					<div class="mb-2.5">
						<div class=" self-center text-xs font-medium mb-2">
							{$i18n.t('Response Watermark')}
						</div>
						<Textarea
							placeholder={$i18n.t('Enter a watermark for the response. Leave empty for none.')}
							bind:value={adminConfig.RESPONSE_WATERMARK}
						/>
					</div>

					<div class="mb-2.5 w-full justify-between">
						<div class="flex w-full justify-between">
							<div class=" self-center text-xs font-medium">{$i18n.t('WebUI URL')}</div>
						</div>

						<div class="flex mt-2 space-x-2">
							<input
								class="w-full rounded-lg py-2 px-4 text-sm bg-gray-50 dark:text-gray-300 dark:bg-gray-850 outline-hidden"
								type="text"
								placeholder={`e.g.) "http://localhost:3000"`}
								bind:value={adminConfig.WEBUI_URL}
							/>
						</div>

						<div class="mt-2 text-xs text-gray-400 dark:text-gray-500">
							{$i18n.t(
								'Enter the public URL of your WebUI. This URL will be used to generate links in the notifications.'
							)}
						</div>
					</div>

					<div class=" w-full justify-between">
						<div class="flex w-full justify-between">
							<div class=" self-center text-xs font-medium">{$i18n.t('Webhook URL')}</div>
						</div>

						<div class="flex mt-2 space-x-2">
							<input
								class="w-full rounded-lg py-2 px-4 text-sm bg-gray-50 dark:text-gray-300 dark:bg-gray-850 outline-hidden"
								type="text"
								placeholder={`https://example.com/webhook`}
								bind:value={webhookUrl}
							/>
						</div>
					</div>
				</div>
			</div>
		{/if}
	</div>

	<div class="flex justify-end pt-3 text-sm font-medium">
		<button
			class="px-3.5 py-1.5 text-sm font-medium bg-black hover:bg-gray-900 text-white dark:bg-white dark:text-black dark:hover:bg-gray-100 transition rounded-full"
			type="submit"
		>
			{$i18n.t('Save')}
		</button>
	</div>
</form><|MERGE_RESOLUTION|>--- conflicted
+++ resolved
@@ -142,11 +142,8 @@
 										v{WEBUI_VERSION}
 									</Tooltip>
 
-<<<<<<< HEAD
 									{#if $config?.private_ai?.enable_upstream_ui}
-=======
 									{#if $config?.features?.enable_version_update_check}
->>>>>>> 438e5d96
 										<a
 											href="https://github.com/open-webui/open-webui/releases/tag/v{version.latest}"
 											target="_blank"
@@ -157,6 +154,7 @@
 													? `(v${version.latest} ${$i18n.t('available!')})`
 													: $i18n.t('(latest)')}
 										</a>
+									{/if}
 									{/if}
 								</div>
 
@@ -174,19 +172,6 @@
 							</div>
 
 							{#if $config?.private_ai?.enable_upstream_ui}
-								<button
-									class=" text-xs px-3 py-1.5 bg-gray-50 hover:bg-gray-100 dark:bg-gray-850 dark:hover:bg-gray-800 transition rounded-lg font-medium"
-									type="button"
-									on:click={() => {
-										checkForVersionUpdates();
-									}}
-								>
-									{$i18n.t('Check for updates')}
-								</button>
-<<<<<<< HEAD
-=======
-							</div>
-
 							{#if $config?.features?.enable_version_update_check}
 								<button
 									class=" text-xs px-3 py-1.5 bg-gray-50 hover:bg-gray-100 dark:bg-gray-850 dark:hover:bg-gray-800 transition rounded-lg font-medium"
@@ -197,7 +182,7 @@
 								>
 									{$i18n.t('Check for updates')}
 								</button>
->>>>>>> 438e5d96
+							{/if}
 							{/if}
 						</div>
 					</div>
