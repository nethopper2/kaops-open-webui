<script lang="ts">
	import { toast } from 'svelte-sonner';
	import { marked } from 'marked';

	import { onMount, getContext, tick, createEventDispatcher } from 'svelte';
	import { blur, fade } from 'svelte/transition';

	const dispatch = createEventDispatcher();

	import {
		config,
		user,
		models as _models,
		temporaryChatEnabled,
		selectedFolder,
		chats,
		currentChatPage
	} from '$lib/stores';
	import { sanitizeResponseContent, extractCurlyBraceWords } from '$lib/utils';
	import { WEBUI_BASE_URL } from '$lib/constants';

  // NOTE: Keeping the original import for Suggestions.svelte for reference
  //       May allow users to switch between the two components in the future
	import Suggestions from './Suggestions.svelte';
	import Tooltip from '$lib/components/common/Tooltip.svelte';
	import EyeSlash from '$lib/components/icons/EyeSlash.svelte';
	import MessageInput from './MessageInput.svelte';
<<<<<<< HEAD
	import { isPrivateAiModel } from '$lib/utils/privateAi';
	import LockClosed from '$lib/components/icons/LockClosed.svelte';
	import SuggestionButtons from './SuggestionButtons.svelte';
=======
	import FolderPlaceholder from './Placeholder/FolderPlaceholder.svelte';
	import FolderTitle from './Placeholder/FolderTitle.svelte';
	import { getChatList } from '$lib/apis/chats';
>>>>>>> 438e5d96

	const i18n = getContext('i18n');

	export let createMessagePair: Function;
	export let stopResponse: Function;

	export let autoScroll = false;

	export let atSelectedModel: Model | undefined;
	export let selectedModels: [''];

	export let history;

	export let prompt = '';
	export let files = [];
	export let messageInput = null;

	export let selectedToolIds = [];
	export let selectedFilterIds = [];

	export let showCommands = false;

	export let imageGenerationEnabled = false;
	export let codeInterpreterEnabled = false;
	export let webSearchEnabled = false;

	export let onSelect = (e) => {};
	export let onChange = (e) => {};

	export let toolServers = [];

	let models = [];

	let selectedModelIdx = 0;

	$: if (selectedModels.length > 0) {
		selectedModelIdx = models.length - 1;
	}

	$: models = selectedModels.map((id) => $_models.find((m) => m.id === id));

  // Listen for input events from SuggestionButtons.svelte
  // Can set it to any text, but initially only used when clearing the input field
  async function setInputPrompt(event) {
    prompt = event.detail.value;
    const chatInputElement = document.getElementById('chat-input');
		await tick();
		if (chatInputElement) {
			chatInputElement.focus();
			chatInputElement.dispatchEvent(new Event('input'));
		}
  }

	onMount(() => {});
</script>

<div class="m-auto w-full max-w-6xl px-2 @2xl:px-20 translate-y-6 py-24 text-center">
	{#if $temporaryChatEnabled}
		<Tooltip
			content={$i18n.t("This chat won't appear in history and your messages will not be saved.")}
			className="w-full flex justify-center mb-0.5"
			placement="top"
		>
			<div class="flex items-center gap-2 text-gray-500 font-medium text-base my-2 w-fit">
				<EyeSlash strokeWidth="2.5" className="size-4" />{$i18n.t('Temporary Chat')}
			</div>
		</Tooltip>
	{/if}

	<div
		class="w-full text-3xl text-gray-800 dark:text-gray-100 text-center flex items-center gap-4 font-primary"
	>
		<div class="w-full flex flex-col justify-center items-center">
			{#if $selectedFolder}
				<FolderTitle
					folder={$selectedFolder}
					onUpdate={async (folder) => {
						selectedFolder.set(folder);

						await chats.set(await getChatList(localStorage.token, $currentChatPage));
						currentChatPage.set(1);
					}}
					onDelete={async () => {
						await chats.set(await getChatList(localStorage.token, $currentChatPage));
						currentChatPage.set(1);

						selectedFolder.set(null);
					}}
				/>
			{:else}
				<div class="flex flex-row justify-center gap-3 @sm:gap-3.5 w-fit px-5 max-w-xl">
					<div class="flex shrink-0 justify-center">
						<div class="flex -space-x-4 mb-0.5" in:fade={{ duration: 100 }}>
							{#each models as model, modelIdx}
								<Tooltip
									content={(models[modelIdx]?.info?.meta?.tags ?? [])
										.map((tag) => tag.name.toUpperCase())
										.join(', ')}
									placement="top"
								>
									<button
										aria-hidden={models.length <= 1}
										aria-label={$i18n.t('Get information on {{name}} in the UI', {
											name: models[modelIdx]?.name
										})}
										on:click={() => {
											selectedModelIdx = modelIdx;
										}}
									>
										<img
											crossorigin="anonymous"
											src={model?.info?.meta?.profile_image_url ??
												($i18n.language === 'dg-DG'
													? `${WEBUI_BASE_URL}/doge.png`
													: `${WEBUI_BASE_URL}/static/favicon.png`)}
											class=" size-9 @sm:size-10 rounded-full border-[1px] border-gray-100 dark:border-none"
											aria-hidden="true"
											draggable="false"
										/>
									</button>
								</Tooltip>
							{/each}
						</div>
					</div>

					<div
						class=" text-3xl @sm:text-3xl line-clamp-1 flex items-center"
						in:fade={{ duration: 100 }}
					>
						{#if models[selectedModelIdx]?.name}
							<Tooltip
								content={models[selectedModelIdx]?.name}
								placement="top"
								className=" flex items-center "
							>
								<span class="line-clamp-1">
									{models[selectedModelIdx]?.name}
								</span>
							</Tooltip>
						{:else}
							{$i18n.t('Hello, {{name}}', { name: $user?.name })}
						{/if}
					</div>
				</div>

<<<<<<< HEAD
				<div
					class=" text-3xl @sm:text-3xl line-clamp-1 flex items-center"
					in:fade={{ duration: 100 }}
				>
					{#if isPrivateAiModel(models[selectedModelIdx])}
						<Tooltip
							content={$i18n.t('Private AI Model')}
							placement="top"
							className=" flex items-center mr-1"
						>
							<LockClosed/>
						</Tooltip>
					{/if}

					{#if models[selectedModelIdx]?.name}
						<Tooltip
							content={models[selectedModelIdx]?.name}
							placement="top"
							className=" flex items-center "
						>
							<span class="line-clamp-1 text-left">
								{models[selectedModelIdx]?.name}
							</span>
						</Tooltip>
					{:else}
						{$i18n.t('Hello, {{name}}', { name: $user?.name })}
					{/if}
				</div>
			</div>

			<div class="flex mt-1 mb-2">
				<div in:fade={{ duration: 100, delay: 50 }}>
					{#if models[selectedModelIdx]?.info?.meta?.description ?? null}
						<Tooltip
							className=" w-fit"
							content={marked.parse(
								sanitizeResponseContent(models[selectedModelIdx]?.info?.meta?.description ?? '')
							)}
							placement="top"
						>
							<div
								class="mt-0.5 px-2 text-sm font-normal text-gray-500 dark:text-gray-400 line-clamp-2 max-w-xl markdown"
							>
								{@html marked.parse(
									sanitizeResponseContent(models[selectedModelIdx]?.info?.meta?.description)
=======
				<div class="flex mt-1 mb-2">
					<div in:fade={{ duration: 100, delay: 50 }}>
						{#if models[selectedModelIdx]?.info?.meta?.description ?? null}
							<Tooltip
								className=" w-fit"
								content={marked.parse(
									sanitizeResponseContent(
										models[selectedModelIdx]?.info?.meta?.description ?? ''
									).replaceAll('\n', '<br>')
>>>>>>> 438e5d96
								)}
								placement="top"
							>
								<div
									class="mt-0.5 px-2 text-sm font-normal text-gray-500 dark:text-gray-400 line-clamp-2 max-w-xl markdown"
								>
									{@html marked.parse(
										sanitizeResponseContent(
											models[selectedModelIdx]?.info?.meta?.description ?? ''
										).replaceAll('\n', '<br>')
									)}
								</div>
							</Tooltip>

							{#if models[selectedModelIdx]?.info?.meta?.user}
								<div class="mt-0.5 text-sm font-normal text-gray-400 dark:text-gray-500">
									By
									{#if models[selectedModelIdx]?.info?.meta?.user.community}
										<a
											href="https://openwebui.com/m/{models[selectedModelIdx]?.info?.meta?.user
												.username}"
											>{models[selectedModelIdx]?.info?.meta?.user.name
												? models[selectedModelIdx]?.info?.meta?.user.name
												: `@${models[selectedModelIdx]?.info?.meta?.user.username}`}</a
										>
									{:else}
										{models[selectedModelIdx]?.info?.meta?.user.name}
									{/if}
								</div>
							{/if}
						{/if}
					</div>
				</div>
			{/if}

			<div class="text-base font-normal @md:max-w-3xl w-full py-3 {atSelectedModel ? 'mt-2' : ''}">
				<MessageInput
					bind:this={messageInput}
					{history}
					{selectedModels}
					bind:files
					bind:prompt
					bind:autoScroll
					bind:selectedToolIds
					bind:selectedFilterIds
					bind:imageGenerationEnabled
					bind:codeInterpreterEnabled
					bind:webSearchEnabled
					bind:atSelectedModel
					bind:showCommands
					{toolServers}
					{stopResponse}
					{createMessagePair}
					placeholder={$i18n.t('How can I help you today?')}
					{onChange}
					on:upload={(e) => {
						dispatch('upload', e.detail);
					}}
					on:submit={(e) => {
						dispatch('submit', e.detail);
					}}
				/>
			</div>
		</div>
	</div>

<<<<<<< HEAD
	<div class="mx-auto max-w-3xl font-primary mt-2 " in:fade={{ duration: 200, delay: 200 }}>
		<div class="mx-5">
      {#if $config?.private_ai?.enable_upstream_ui}
			<Suggestions
				suggestionPrompts={atSelectedModel?.info?.meta?.suggestion_prompts ??
					models[selectedModelIdx]?.info?.meta?.suggestion_prompts ??
					$config?.default_prompt_suggestions ??
					[]}
				inputValue={prompt}
				on:select={(e) => {
					selectSuggestionPrompt(e.detail);
				}}
				on:setInput={setInputPrompt}
			/>
      {:else}        
      <SuggestionButtons
        className="grid grid-cols-2"
        suggestionPrompts={atSelectedModel?.info?.meta?.suggestion_prompts ??
          models[selectedModelIdx]?.info?.meta?.suggestion_prompts ??
          $config?.default_prompt_suggestions ??
          []}
        inputValue={prompt}
        on:select={(e) => {
          selectSuggestionPrompt(e.detail);
        }}
        on:setInput={setInputPrompt}
        />
      {/if}      
=======
	{#if $selectedFolder}
		<div
			class="mx-auto px-4 md:max-w-3xl md:px-6 font-primary min-h-62"
			in:fade={{ duration: 200, delay: 200 }}
		>
			<FolderPlaceholder folder={$selectedFolder} />
>>>>>>> 438e5d96
		</div>
	{:else}
		<div class="mx-auto max-w-2xl font-primary mt-2" in:fade={{ duration: 200, delay: 200 }}>
			<div class="mx-5">
				<Suggestions
					suggestionPrompts={atSelectedModel?.info?.meta?.suggestion_prompts ??
						models[selectedModelIdx]?.info?.meta?.suggestion_prompts ??
						$config?.default_prompt_suggestions ??
						[]}
					inputValue={prompt}
					{onSelect}
				/>
			</div>
		</div>
	{/if}
</div><|MERGE_RESOLUTION|>--- conflicted
+++ resolved
@@ -25,15 +25,12 @@
 	import Tooltip from '$lib/components/common/Tooltip.svelte';
 	import EyeSlash from '$lib/components/icons/EyeSlash.svelte';
 	import MessageInput from './MessageInput.svelte';
-<<<<<<< HEAD
+	import FolderPlaceholder from './Placeholder/FolderPlaceholder.svelte';
+	import FolderTitle from './Placeholder/FolderTitle.svelte';
+	import { getChatList } from '$lib/apis/chats';
 	import { isPrivateAiModel } from '$lib/utils/privateAi';
 	import LockClosed from '$lib/components/icons/LockClosed.svelte';
 	import SuggestionButtons from './SuggestionButtons.svelte';
-=======
-	import FolderPlaceholder from './Placeholder/FolderPlaceholder.svelte';
-	import FolderTitle from './Placeholder/FolderTitle.svelte';
-	import { getChatList } from '$lib/apis/chats';
->>>>>>> 438e5d96
 
 	const i18n = getContext('i18n');
 
@@ -159,27 +156,6 @@
 						</div>
 					</div>
 
-					<div
-						class=" text-3xl @sm:text-3xl line-clamp-1 flex items-center"
-						in:fade={{ duration: 100 }}
-					>
-						{#if models[selectedModelIdx]?.name}
-							<Tooltip
-								content={models[selectedModelIdx]?.name}
-								placement="top"
-								className=" flex items-center "
-							>
-								<span class="line-clamp-1">
-									{models[selectedModelIdx]?.name}
-								</span>
-							</Tooltip>
-						{:else}
-							{$i18n.t('Hello, {{name}}', { name: $user?.name })}
-						{/if}
-					</div>
-				</div>
-
-<<<<<<< HEAD
 				<div
 					class=" text-3xl @sm:text-3xl line-clamp-1 flex items-center"
 					in:fade={{ duration: 100 }}
@@ -210,22 +186,6 @@
 				</div>
 			</div>
 
-			<div class="flex mt-1 mb-2">
-				<div in:fade={{ duration: 100, delay: 50 }}>
-					{#if models[selectedModelIdx]?.info?.meta?.description ?? null}
-						<Tooltip
-							className=" w-fit"
-							content={marked.parse(
-								sanitizeResponseContent(models[selectedModelIdx]?.info?.meta?.description ?? '')
-							)}
-							placement="top"
-						>
-							<div
-								class="mt-0.5 px-2 text-sm font-normal text-gray-500 dark:text-gray-400 line-clamp-2 max-w-xl markdown"
-							>
-								{@html marked.parse(
-									sanitizeResponseContent(models[selectedModelIdx]?.info?.meta?.description)
-=======
 				<div class="flex mt-1 mb-2">
 					<div in:fade={{ duration: 100, delay: 50 }}>
 						{#if models[selectedModelIdx]?.info?.meta?.description ?? null}
@@ -235,7 +195,6 @@
 									sanitizeResponseContent(
 										models[selectedModelIdx]?.info?.meta?.description ?? ''
 									).replaceAll('\n', '<br>')
->>>>>>> 438e5d96
 								)}
 								placement="top"
 							>
@@ -302,43 +261,12 @@
 		</div>
 	</div>
 
-<<<<<<< HEAD
-	<div class="mx-auto max-w-3xl font-primary mt-2 " in:fade={{ duration: 200, delay: 200 }}>
-		<div class="mx-5">
-      {#if $config?.private_ai?.enable_upstream_ui}
-			<Suggestions
-				suggestionPrompts={atSelectedModel?.info?.meta?.suggestion_prompts ??
-					models[selectedModelIdx]?.info?.meta?.suggestion_prompts ??
-					$config?.default_prompt_suggestions ??
-					[]}
-				inputValue={prompt}
-				on:select={(e) => {
-					selectSuggestionPrompt(e.detail);
-				}}
-				on:setInput={setInputPrompt}
-			/>
-      {:else}        
-      <SuggestionButtons
-        className="grid grid-cols-2"
-        suggestionPrompts={atSelectedModel?.info?.meta?.suggestion_prompts ??
-          models[selectedModelIdx]?.info?.meta?.suggestion_prompts ??
-          $config?.default_prompt_suggestions ??
-          []}
-        inputValue={prompt}
-        on:select={(e) => {
-          selectSuggestionPrompt(e.detail);
-        }}
-        on:setInput={setInputPrompt}
-        />
-      {/if}      
-=======
 	{#if $selectedFolder}
 		<div
 			class="mx-auto px-4 md:max-w-3xl md:px-6 font-primary min-h-62"
 			in:fade={{ duration: 200, delay: 200 }}
 		>
 			<FolderPlaceholder folder={$selectedFolder} />
->>>>>>> 438e5d96
 		</div>
 	{:else}
 		<div class="mx-auto max-w-2xl font-primary mt-2" in:fade={{ duration: 200, delay: 200 }}>
