--- conflicted
+++ resolved
@@ -151,17 +151,8 @@
 					</div>
 				</div>
 
-<<<<<<< HEAD
 				<div class="text-2xl @sm:text-3xl line-clamp-1" in:fade={{ duration: 100 }}>
-          {$i18n.t("Hi, I'm your Private AI", { name: $user.name })}
-=======
-				<div class=" text-3xl @sm:text-4xl line-clamp-1" in:fade={{ duration: 100 }}>
-					{#if models[selectedModelIdx]?.name}
-						{models[selectedModelIdx]?.name}
-					{:else}
-						{$i18n.t('Hello, {{name}}', { name: $user?.name })}
-					{/if}
->>>>>>> 63533c9e
+          {$i18n.t("Hi, I'm your Private AI", { name: $user?.name })}
 				</div>
       </div>
       <div class="text-sm mt-2 line-clamp-1 text-neutral-500">
@@ -264,6 +255,6 @@
 				}}
         on:setInput={setInputPrompt}
 			/>
-		</div>    
+		</div>
 	</div>
 </div>