<script lang="ts">
	import { toast } from 'svelte-sonner';
	import { marked } from 'marked';

	import { onMount, getContext, tick, createEventDispatcher } from 'svelte';
	import { blur, fade } from 'svelte/transition';

	const dispatch = createEventDispatcher();

	import { config, user, models as _models, temporaryChatEnabled } from '$lib/stores';
	import { sanitizeResponseContent, extractCurlyBraceWords } from '$lib/utils';
	import { WEBUI_BASE_URL } from '$lib/constants';

  // NOTE: Keeping the original import for Suggestions.svelte for reference
  //       May allow users to switch between the two components in the future
	// import Suggestions from './Suggestions.svelte';
	import SuggestionButtons from './SuggestionButtons.svelte';
	import Tooltip from '$lib/components/common/Tooltip.svelte';
	import EyeSlash from '$lib/components/icons/EyeSlash.svelte';
	import MessageInput from './MessageInput.svelte';

	const i18n = getContext('i18n');

	export let transparentBackground = false;

	export let createMessagePair: Function;
	export let stopResponse: Function;

	export let autoScroll = false;

	export let atSelectedModel: Model | undefined;
	export let selectedModels: [''];

	export let history;

	export let prompt = '';
	export let files = [];

	export let selectedToolIds = [];
	export let selectedFilterIds = [];

	export let imageGenerationEnabled = false;
	export let codeInterpreterEnabled = false;
	export let webSearchEnabled = false;

	export let toolServers = [];

	let models = [];

	const selectSuggestionPrompt = async (p) => {
		let text = p;

		if (p.includes('{{CLIPBOARD}}')) {
			const clipboardText = await navigator.clipboard.readText().catch((err) => {
				toast.error($i18n.t('Failed to read clipboard contents'));
				return '{{CLIPBOARD}}';
			});

			text = p.replaceAll('{{CLIPBOARD}}', clipboardText);

			console.log('Clipboard text:', clipboardText, text);
		}

		prompt = text;

		console.log(prompt);
		await tick();

		const chatInputContainerElement = document.getElementById('chat-input-container');
		const chatInputElement = document.getElementById('chat-input');

		if (chatInputContainerElement) {
			chatInputContainerElement.scrollTop = chatInputContainerElement.scrollHeight;
		}

		await tick();
		if (chatInputElement) {
			chatInputElement.focus();
			chatInputElement.dispatchEvent(new Event('input'));
		}

		await tick();
	};

	let selectedModelIdx = 0;

	$: if (selectedModels.length > 0) {
		selectedModelIdx = models.length - 1;
	}

	$: models = selectedModels.map((id) => $_models.find((m) => m.id === id));

  // Listen for input events from SuggestionButtons.svelte
  // Can set it to any text, but initially only used when clearing the input field
  async function setInputPrompt(event) {
    prompt = event.detail.value;
    const chatInputElement = document.getElementById('chat-input');
		await tick();
		if (chatInputElement) {
			chatInputElement.focus();
			chatInputElement.dispatchEvent(new Event('input'));
		}
  }

	onMount(() => {});
</script>

<div class="m-auto w-full max-w-6xl px-2 @2xl:px-20 translate-y-6 py-24 text-center">
	{#if $temporaryChatEnabled}
		<Tooltip
			content={$i18n.t("This chat won't appear in history and your messages will not be saved.")}
			className="w-full flex justify-center mb-0.5"
			placement="top"
		>
			<div class="flex items-center gap-2 text-gray-500 font-medium text-lg my-2 w-fit">
				<EyeSlash strokeWidth="2.5" className="size-5" />{$i18n.t('Temporary Chat')}
			</div>
		</Tooltip>
	{/if}

	<div
		class="w-full text-3xl text-gray-800 dark:text-gray-100 text-center flex items-center gap-4 font-primary"
	>
		<div class="w-full flex flex-col justify-center items-center">
			<div class="flex flex-row justify-center gap-3 @sm:gap-3.5 w-fit px-5 max-w-xl">
				<div class="flex shrink-0 justify-center">
					<div class="flex -space-x-4 mb-0.5" in:fade={{ duration: 100 }}>
						{#each models as model, modelIdx}
							<Tooltip
								content={(models[modelIdx]?.info?.meta?.tags ?? [])
									.map((tag) => tag.name.toUpperCase())
									.join(', ')}
								placement="top"
							>
								<button
									on:click={() => {
										selectedModelIdx = modelIdx;
									}}
								>
									<img
										crossorigin="anonymous"
										src={model?.info?.meta?.profile_image_url ??
											($i18n.language === 'dg-DG'
												? `/doge.png`
												: '/static/favicon.png')}
										class=" size-9 @sm:size-10 rounded-full border-[1px] border-gray-100 dark:border-none"
										alt="logo"
										draggable="false"
									/>
								</button>
							</Tooltip>
						{/each}
					</div>
				</div>

<<<<<<< HEAD
				<div class="text-2xl @sm:text-3xl line-clamp-1" in:fade={{ duration: 100 }}>
          {$i18n.t("Hi, I'm your Private AI", { name: $user?.name })}
=======
				<div
					class=" text-3xl @sm:text-3xl line-clamp-1 flex items-center"
					in:fade={{ duration: 100 }}
				>
					{#if models[selectedModelIdx]?.name}
						<Tooltip
							content={models[selectedModelIdx]?.name}
							placement="top"
							className=" flex items-center "
						>
							<span class="line-clamp-1">
								{models[selectedModelIdx]?.name}
							</span>
						</Tooltip>
					{:else}
						{$i18n.t('Hello, {{name}}', { name: $user?.name })}
					{/if}
>>>>>>> b5f4c85b
				</div>
      </div>
      <div class="text-sm mt-2 line-clamp-1 text-neutral-500">
        {#if models[selectedModelIdx]?.name}
          {models[selectedModelIdx]?.name}
        {:else}
          No model selected
        {/if}
      </div>

			<div class="flex mt-1 mb-2">
				<div in:fade={{ duration: 100, delay: 50 }}>
					{#if models[selectedModelIdx]?.info?.meta?.description ?? null}
						<Tooltip
							className=" w-fit"
							content={marked.parse(
								sanitizeResponseContent(models[selectedModelIdx]?.info?.meta?.description ?? '')
							)}
							placement="top"
						>
							<div
								class="mt-0.5 px-2 text-sm font-normal text-gray-500 dark:text-gray-400 line-clamp-2 max-w-xl markdown"
							>
								{@html marked.parse(
									sanitizeResponseContent(models[selectedModelIdx]?.info?.meta?.description)
								)}
							</div>
						</Tooltip>

						{#if models[selectedModelIdx]?.info?.meta?.user}
							<div class="mt-0.5 text-sm font-normal text-gray-400 dark:text-gray-500">
								By
								{#if models[selectedModelIdx]?.info?.meta?.user.community}
									<a
										href="https://openwebui.com/m/{models[selectedModelIdx]?.info?.meta?.user
											.username}"
										>{models[selectedModelIdx]?.info?.meta?.user.name
											? models[selectedModelIdx]?.info?.meta?.user.name
											: `@${models[selectedModelIdx]?.info?.meta?.user.username}`}</a
									>
								{:else}
									{models[selectedModelIdx]?.info?.meta?.user.name}
								{/if}
							</div>
						{/if}
					{/if}
				</div>
			</div>

			<div class="text-base font-normal @md:max-w-3xl w-full py-3 {atSelectedModel ? 'mt-2' : ''}">
				<MessageInput
					{history}
					{selectedModels}
					bind:files
					bind:prompt
					bind:autoScroll
					bind:selectedToolIds
					bind:selectedFilterIds
					bind:imageGenerationEnabled
					bind:codeInterpreterEnabled
					bind:webSearchEnabled
					bind:atSelectedModel
					{toolServers}
					{transparentBackground}
					{stopResponse}
					{createMessagePair}
					placeholder={$i18n.t('How can I help you today?')}
					onChange={(input) => {
						if (!$temporaryChatEnabled) {
							if (input.prompt !== null) {
								localStorage.setItem(`chat-input`, JSON.stringify(input));
							} else {
								localStorage.removeItem(`chat-input`);
							}
						}
					}}
					on:upload={(e) => {
						dispatch('upload', e.detail);
					}}
					on:submit={(e) => {
						dispatch('submit', e.detail);
					}}
				/>
			</div>
		</div>
	</div>
<<<<<<< HEAD
	<div class="mx-auto max-w-2xl font-primary" in:fade={{ duration: 200, delay: 200 }}>
		<!-- <div class="mx-5">
=======
	<div class="mx-auto max-w-2xl font-primary mt-2" in:fade={{ duration: 200, delay: 200 }}>
		<div class="mx-5">
>>>>>>> b5f4c85b
			<Suggestions
				suggestionPrompts={atSelectedModel?.info?.meta?.suggestion_prompts ??
					models[selectedModelIdx]?.info?.meta?.suggestion_prompts ??
					$config?.default_prompt_suggestions ??
					[]}
				inputValue={prompt}
				on:select={(e) => {
					selectSuggestionPrompt(e.detail);
				}}
			/>
		</div> -->

		<div class="mx-0">
			<SuggestionButtons
				suggestionPrompts={atSelectedModel?.info?.meta?.suggestion_prompts ??
					models[selectedModelIdx]?.info?.meta?.suggestion_prompts ??
					$config?.default_prompt_suggestions ??
					[]}
				inputValue={prompt}
				on:select={(e) => {
					selectSuggestionPrompt(e.detail);
				}}
        on:setInput={setInputPrompt}
			/>
		</div>
	</div>
</div><|MERGE_RESOLUTION|>--- conflicted
+++ resolved
@@ -142,7 +142,7 @@
 										src={model?.info?.meta?.profile_image_url ??
 											($i18n.language === 'dg-DG'
 												? `/doge.png`
-												: '/static/favicon.png')}
+												: `${WEBUI_BASE_URL}/static/favicon.png`)}
 										class=" size-9 @sm:size-10 rounded-full border-[1px] border-gray-100 dark:border-none"
 										alt="logo"
 										draggable="false"
@@ -153,10 +153,6 @@
 					</div>
 				</div>
 
-<<<<<<< HEAD
-				<div class="text-2xl @sm:text-3xl line-clamp-1" in:fade={{ duration: 100 }}>
-          {$i18n.t("Hi, I'm your Private AI", { name: $user?.name })}
-=======
 				<div
 					class=" text-3xl @sm:text-3xl line-clamp-1 flex items-center"
 					in:fade={{ duration: 100 }}
@@ -174,16 +170,8 @@
 					{:else}
 						{$i18n.t('Hello, {{name}}', { name: $user?.name })}
 					{/if}
->>>>>>> b5f4c85b
 				</div>
-      </div>
-      <div class="text-sm mt-2 line-clamp-1 text-neutral-500">
-        {#if models[selectedModelIdx]?.name}
-          {models[selectedModelIdx]?.name}
-        {:else}
-          No model selected
-        {/if}
-      </div>
+			</div>
 
 			<div class="flex mt-1 mb-2">
 				<div in:fade={{ duration: 100, delay: 50 }}>
@@ -261,13 +249,8 @@
 			</div>
 		</div>
 	</div>
-<<<<<<< HEAD
-	<div class="mx-auto max-w-2xl font-primary" in:fade={{ duration: 200, delay: 200 }}>
+	<div class="mx-auto max-w-2xl font-primary mt-2" in:fade={{ duration: 200, delay: 200 }}>
 		<!-- <div class="mx-5">
-=======
-	<div class="mx-auto max-w-2xl font-primary mt-2" in:fade={{ duration: 200, delay: 200 }}>
-		<div class="mx-5">
->>>>>>> b5f4c85b
 			<Suggestions
 				suggestionPrompts={atSelectedModel?.info?.meta?.suggestion_prompts ??
 					models[selectedModelIdx]?.info?.meta?.suggestion_prompts ??
