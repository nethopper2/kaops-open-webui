<script lang="ts">
	import { toast } from 'svelte-sonner';
	import { marked } from 'marked';

	import { onMount, getContext, tick, createEventDispatcher } from 'svelte';
	import { blur, fade } from 'svelte/transition';

	const dispatch = createEventDispatcher();

	import { getChatList } from '$lib/apis/chats';
	import { updateFolderById } from '$lib/apis/folders';

	import {
		config,
		user,
		models as _models,
		temporaryChatEnabled,
		selectedFolder,
		chats,
		currentChatPage,
		type Model
	} from '$lib/stores';
	import { sanitizeResponseContent, extractCurlyBraceWords } from '$lib/utils';
	import { WEBUI_BASE_URL } from '$lib/constants';
	import Suggestions from './Suggestions.svelte';
	import Tooltip from '$lib/components/common/Tooltip.svelte';
	import EyeSlash from '$lib/components/icons/EyeSlash.svelte';
	import MessageInput from './MessageInput.svelte';
	import { canShowPrivateAiSidekick } from '$lib/stores';
	import FolderPlaceholder from './Placeholder/FolderPlaceholder.svelte';
	import FolderTitle from './Placeholder/FolderTitle.svelte';
<<<<<<< HEAD
	import { getChatList } from '$lib/apis/chats';
	import { isPrivateAiModel } from '$lib/utils/privateAi';
	import LockClosed from '$lib/components/icons/LockClosed.svelte';
	import Spinner from '$lib/components/common/Spinner.svelte';
=======
>>>>>>> 46ae3f4f

	const i18n = getContext('i18n');

	export let createMessagePair: Function;
	export let stopResponse: Function;

	export let autoScroll = false;

	export let atSelectedModel: Model | undefined;
	export let selectedModels: [''];

	export let history;

	export let prompt = '';
	export let files = [];
	export let messageInput = null;

	export let selectedToolIds = [];
	export let selectedFilterIds = [];

	export let showCommands = false;

	export let imageGenerationEnabled = false;
	export let codeInterpreterEnabled = false;
	export let webSearchEnabled = false;

	export let onSelect = (e) => {};
	export let onChange = (e) => {};

	export let toolServers = [];

	let models = [];
	let selectedModelIdx = 0;

	$: if (selectedModels.length > 0) {
		selectedModelIdx = models.length - 1;
	}

	$: models = selectedModels.map((id) => $_models.find((m) => m.id === id));
</script>

<div class="m-auto w-full max-w-6xl px-2 @2xl:px-20 translate-y-6 py-24 text-center">
	{#if $temporaryChatEnabled}
		<Tooltip
			content={$i18n.t("This chat won't appear in history and your messages will not be saved.")}
			className="w-full flex justify-center mb-0.5"
			placement="top"
		>
			<div class="flex items-center gap-2 text-gray-500 text-base my-2 w-fit">
				<EyeSlash strokeWidth="2.5" className="size-4" />{$i18n.t('Temporary Chat')}
			</div>
		</Tooltip>
	{/if}

	<div
		class="w-full text-3xl text-gray-800 dark:text-gray-100 text-center flex items-center gap-4 font-primary"
	>
		<div class="w-full flex flex-col justify-center items-center">
			{#if $selectedFolder}
				<FolderTitle
					folder={$selectedFolder}
					onUpdate={async (folder) => {
						await chats.set(await getChatList(localStorage.token, $currentChatPage));
						currentChatPage.set(1);
					}}
					onDelete={async () => {
						await chats.set(await getChatList(localStorage.token, $currentChatPage));
						currentChatPage.set(1);

						selectedFolder.set(null);
					}}
				/>
			{:else}
				<div class="flex flex-row justify-center gap-3 @sm:gap-3.5 w-fit px-5 max-w-xl">
					<div class="flex shrink-0 justify-center">
						<div class="flex -space-x-4 mb-0.5" in:fade={{ duration: 100 }}>
							{#each models as model, modelIdx}
								<Tooltip
									content={(models[modelIdx]?.info?.meta?.tags ?? [])
										.map((tag) => tag.name.toUpperCase())
										.join(', ')}
									placement="top"
								>
									<button
										aria-hidden={models.length <= 1}
										aria-label={$i18n.t('Get information on {{name}} in the UI', {
											name: models[modelIdx]?.name
										})}
										on:click={() => {
											selectedModelIdx = modelIdx;
										}}
									>
										<img
											crossorigin="anonymous"
											src={model?.info?.meta?.profile_image_url ??
												($i18n.language === 'dg-DG'
													? `${WEBUI_BASE_URL}/doge.png`
													: `${WEBUI_BASE_URL}/static/favicon.png`)}
											class=" size-9 @sm:size-10 rounded-full border-[1px] border-gray-100 dark:border-none"
											aria-hidden="true"
											draggable="false"
										/>
									</button>
								</Tooltip>
							{/each}
						</div>
					</div>

				<div
					class=" text-3xl @sm:text-3xl line-clamp-1 flex items-center"
					in:fade={{ duration: 100 }}
				>
					{#if isPrivateAiModel(models[selectedModelIdx])}
						<Tooltip
							content={$i18n.t('Private AI Model')}
							placement="top"
							className=" flex items-center mr-1"
						>
							<LockClosed/>
						</Tooltip>
					{/if}

					{#if models[selectedModelIdx]?.name}
						<Tooltip
							content={models[selectedModelIdx]?.name}
							placement="top"
							className=" flex items-center "
						>
							<span class="line-clamp-1 text-left">
								{models[selectedModelIdx]?.name}
							</span>
						</Tooltip>
					{:else}
						{$i18n.t('Hello, {{name}}', { name: $user?.name })}
					{/if}
				</div>
			</div>

				<div class="flex mt-1 mb-2">
					<div in:fade={{ duration: 100, delay: 50 }}>
						{#if models[selectedModelIdx]?.info?.meta?.description ?? null}
							<Tooltip
								className=" w-fit"
								content={marked.parse(
									sanitizeResponseContent(
										models[selectedModelIdx]?.info?.meta?.description ?? ''
									).replaceAll('\n', '<br>')
								)}
								placement="top"
							>
								<div
									class="mt-0.5 px-2 text-sm font-normal text-gray-500 dark:text-gray-400 line-clamp-2 max-w-xl markdown"
								>
									{@html marked.parse(
										sanitizeResponseContent(
											models[selectedModelIdx]?.info?.meta?.description ?? ''
										).replaceAll('\n', '<br>')
									)}
								</div>
							</Tooltip>

							{#if models[selectedModelIdx]?.info?.meta?.user}
								<div class="mt-0.5 text-sm font-normal text-gray-400 dark:text-gray-500">
									By
									{#if models[selectedModelIdx]?.info?.meta?.user.community}
										<a
											href="https://openwebui.com/m/{models[selectedModelIdx]?.info?.meta?.user
												.username}"
											>{models[selectedModelIdx]?.info?.meta?.user.name
												? models[selectedModelIdx]?.info?.meta?.user.name
												: `@${models[selectedModelIdx]?.info?.meta?.user.username}`}</a
										>
									{:else}
										{models[selectedModelIdx]?.info?.meta?.user.name}
									{/if}
								</div>
							{/if}
						{/if}
					</div>
				</div>
			{/if}

			{#if !$canShowPrivateAiSidekick}
				<div class="text-base font-normal @md:max-w-3xl w-full py-3 {atSelectedModel ? 'mt-2' : ''}">
					<MessageInput
						bind:this={messageInput}
						{history}
						{selectedModels}
						bind:files
						bind:prompt
						bind:autoScroll
						bind:selectedToolIds
						bind:selectedFilterIds
						bind:imageGenerationEnabled
						bind:codeInterpreterEnabled
						bind:webSearchEnabled
						bind:atSelectedModel
						bind:showCommands
						{toolServers}
						{stopResponse}
						{createMessagePair}
						placeholder={$i18n.t('How can I help you today?')}
						{onChange}
						on:upload={(e) => {
							dispatch('upload', e.detail);
						}}
						on:submit={(e) => {
							dispatch('submit', e.detail);
						}}
					/>
				</div>
			{:else}
				<div class="flex items-center gap-2 text-sm text-gray-500 dark:text-gray-400 py-6 select-none">
					<Spinner/> {$i18n.t('Waiting for Model Sidekick Input.')}
				</div>
			{/if}
		</div>
	</div>

	{#if $selectedFolder}
		<div
			class="mx-auto px-4 md:max-w-3xl md:px-6 font-primary min-h-62"
			in:fade={{ duration: 200, delay: 200 }}
		>
			<FolderPlaceholder folder={$selectedFolder} />
		</div>
	{:else}
		<div class="mx-auto max-w-2xl font-primary mt-2" in:fade={{ duration: 200, delay: 200 }}>
			<div class="mx-5">
				<Suggestions
					suggestionPrompts={atSelectedModel?.info?.meta?.suggestion_prompts ??
						models[selectedModelIdx]?.info?.meta?.suggestion_prompts ??
						$config?.default_prompt_suggestions ??
						[]}
					inputValue={prompt}
					{onSelect}
				/>
			</div>
		</div>
	{/if}
</div><|MERGE_RESOLUTION|>--- conflicted
+++ resolved
@@ -22,6 +22,7 @@
 	} from '$lib/stores';
 	import { sanitizeResponseContent, extractCurlyBraceWords } from '$lib/utils';
 	import { WEBUI_BASE_URL } from '$lib/constants';
+
 	import Suggestions from './Suggestions.svelte';
 	import Tooltip from '$lib/components/common/Tooltip.svelte';
 	import EyeSlash from '$lib/components/icons/EyeSlash.svelte';
@@ -29,13 +30,9 @@
 	import { canShowPrivateAiSidekick } from '$lib/stores';
 	import FolderPlaceholder from './Placeholder/FolderPlaceholder.svelte';
 	import FolderTitle from './Placeholder/FolderTitle.svelte';
-<<<<<<< HEAD
-	import { getChatList } from '$lib/apis/chats';
 	import { isPrivateAiModel } from '$lib/utils/privateAi';
 	import LockClosed from '$lib/components/icons/LockClosed.svelte';
 	import Spinner from '$lib/components/common/Spinner.svelte';
-=======
->>>>>>> 46ae3f4f
 
 	const i18n = getContext('i18n');
 
