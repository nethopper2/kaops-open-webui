--- conflicted
+++ resolved
@@ -28,11 +28,8 @@
 		user as _user,
 		showControls,
 		TTSWorker,
-<<<<<<< HEAD
+		temporaryChatEnabled,
 		isPublicModelChosen
-=======
-		temporaryChatEnabled
->>>>>>> 438e5d96
 	} from '$lib/stores';
 
 	import {
@@ -75,7 +72,8 @@
 	import Sparkles from '../icons/Sparkles.svelte';
 
 	import { KokoroWorker } from '$lib/workers/KokoroWorker';
-<<<<<<< HEAD
+	import InputVariablesModal from './MessageInput/InputVariablesModal.svelte';
+	import Voice from '../icons/Voice.svelte';
 	import NethopperLogo from '$lib/components/private-ai/NethopperLogo.svelte';
 	import ExclamationTriangle from '$lib/components/icons/ExclamationTriangle.svelte';
 	import { appHooks } from '$lib/utils/hooks';
@@ -87,10 +85,6 @@
 	import FilePreviewDialog from './MessageInput/FilePreviewDialog.svelte';
 	import FilterSelect from './MessageInput/FilterSelect.svelte';
 
-=======
-	import InputVariablesModal from './MessageInput/InputVariablesModal.svelte';
-	import Voice from '../icons/Voice.svelte';
->>>>>>> 438e5d96
 	const i18n = getContext('i18n');
 
 	export let onChange: Function = () => {};
@@ -816,12 +810,12 @@
 
 	function setPromptRTFormat(docxPath = '', csvPath = '') {
 		let promptText = '';
-		
+
 		// Only add mineral file if one is selected
 		if (docxPath) {
 			promptText += `Mineral file: ${docxPath}`;
 		}
-		
+
 		// Only add values file if one is selected
 		if (csvPath) {
 			// Add newline if we already have mineral file content
@@ -830,7 +824,7 @@
 			}
 			promptText += `Values file: ${csvPath}`;
 		}
-		
+
 		if ($settings?.richTextInput ?? true) {
 			prompt = promptText.replace(/\n/g, '<br>');
 			promptHtml = prompt;
@@ -1004,10 +998,10 @@
 	// Always get both current selections using the stored values
 	const docxFile = docxFiles.find(f => String(f.idx) === String(selectedDocxValue));
 	const csvFile = csvFiles.find(f => String(f.idx) === String(selectedCsvValue));
-	
+
 	let docxUrl = docxFile?.url || '';
 	let csvUrl = csvFile?.url || '';
-	
+
 	// Remove query parameters if they exist
 	if (docxUrl.includes('?')) {
 		docxUrl = docxUrl.split('?')[0];
@@ -1015,7 +1009,7 @@
 	if (csvUrl.includes('?')) {
 		csvUrl = csvUrl.split('?')[0];
 	}
-	
+
 	setPromptRTFormat(docxUrl, csvUrl);
 	applyTokenReplacerFont();
 	await tick();
@@ -1122,7 +1116,7 @@
 						</Tooltip>
 					</div>
 				{/if}
-				
+
 				{#if (csvFiles ?? []).length > 0}
 					<FilterSelect
 						bind:value={selectedCsv}
@@ -1435,79 +1429,11 @@
 											class="scrollbar-hidden rtl:text-right ltr:text-left bg-transparent dark:text-gray-100 outline-hidden w-full pt-2.5 pb-[5px] px-1 resize-none h-fit max-h-80 overflow-auto"
 											id="chat-input-container"
 										>
-<<<<<<< HEAD
-											<RichTextInput
-												bind:this={chatInputElement}
-												bind:value={prompt}
-												html={promptHtml}
-												id="chat-input"
-												messageInput={true}
-												shiftEnter={!($settings?.ctrlEnterToSend ?? false) &&
-													(!$mobile ||
-														!(
-															'ontouchstart' in window ||
-															navigator.maxTouchPoints > 0 ||
-															navigator.msMaxTouchPoints > 0
-														))}
-												placeholder={placeholder ? placeholder : $i18n.t('Send a Message')}
-												largeTextAsFile={($settings?.largeTextAsFile ?? false) && !shiftKey}
-												autocomplete={$config?.features?.enable_autocomplete_generation &&
-													($settings?.promptAutocomplete ?? false)}
-												generateAutoCompletion={async (text) => {
-													if (selectedModelIds.length === 0 || !selectedModelIds.at(0)) {
-														toast.error($i18n.t('Please select a model first.'));
-													}
-
-													const res = await generateAutoCompletion(
-														localStorage.token,
-														selectedModelIds.at(0),
-														text,
-														history?.currentId
-															? createMessagesList(history, history.currentId)
-															: null
-													).catch((error) => {
-														console.log(error);
-
-														return null;
-													});
-
-													console.log(res);
-													return res;
-												}}
-												oncompositionstart={() => (isComposing = true)}
-												oncompositionend={() => (isComposing = false)}
-												on:keydown={async (e) => {
-													e = e.detail.event;
-
-													const isCtrlPressed = e.ctrlKey || e.metaKey; // metaKey is for Cmd key on Mac
-													const commandsContainerElement =
-														document.getElementById('commands-container');
-
-													if (e.key === 'Escape') {
-														stopResponse();
-													}
-
-													// Command/Ctrl + Shift + Enter to submit a message pair
-													if (isCtrlPressed && e.key === 'Enter' && e.shiftKey) {
-														e.preventDefault();
-														createMessagePair(prompt);
-													}
-
-													// Check if Ctrl + R is pressed
-													if (prompt === '' && isCtrlPressed && e.key.toLowerCase() === 'r') {
-														e.preventDefault();
-														console.log('regenerate');
-
-														const regenerateButton = [
-															...document.getElementsByClassName('regenerate-response-button')
-														]?.at(-1);
-
-														regenerateButton?.click();
-													}
-=======
 											{#key $settings?.showFormattingToolbar ?? false}
 												<RichTextInput
 													bind:this={chatInputElement}
+													bind:value={prompt}
+													html={promptHtml}
 													id="chat-input"
 													onChange={(e) => {
 														prompt = e.md;
@@ -1533,7 +1459,6 @@
 														if (selectedModelIds.length === 0 || !selectedModelIds.at(0)) {
 															toast.error($i18n.t('Please select a model first.'));
 														}
->>>>>>> 438e5d96
 
 														const res = await generateAutoCompletion(
 															localStorage.token,
