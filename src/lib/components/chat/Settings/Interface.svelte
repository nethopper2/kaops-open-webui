--- conflicted
+++ resolved
@@ -576,29 +576,7 @@
 			{/if}
 
 			{#if $user?.role === 'admin'}
-<<<<<<< HEAD
 				{#if $config?.private_ai?.enable_upstream_ui}
-					<div>
-						<div class=" py-0.5 flex w-full justify-between">
-							<div class=" self-center text-xs">
-								{$i18n.t('Toast notifications for new updates')}
-							</div>
-
-							<button
-								class="p-1 px-3 text-xs flex rounded-sm transition"
-								on:click={() => {
-									toggleShowUpdateToast();
-								}}
-								type="button"
-							>
-								{#if showUpdateToast === true}
-									<span class="ml-2 self-center">{$i18n.t('On')}</span>
-								{:else}
-									<span class="ml-2 self-center">{$i18n.t('Off')}</span>
-								{/if}
-							</button>
-						</div>
-=======
 				<div>
 					<div class=" py-0.5 flex w-full justify-between">
 						<div id="toast-notifications-label" class=" self-center text-xs">
@@ -619,8 +597,8 @@
 								<span class="ml-2 self-center">{$i18n.t('Off')}</span>
 							{/if}
 						</button>
->>>>>>> b5f4c85b
-					</div>
+					</div>
+				</div>
 				{/if}
 
 				<div>
