<script lang="ts">
import { getBackendConfig, getVersionUpdates } from '$lib/apis';
	import { getOllamaVersion } from '$lib/apis/ollama';
	import { WEBUI_BUILD_HASH, WEBUI_VERSION } from '$lib/constants';
	import { WEBUI_NAME, config, showChangelog } from '$lib/stores';
	import { compareVersion } from '$lib/utils';
	import { onMount, getContext } from 'svelte';

	import Tooltip from '$lib/components/common/Tooltip.svelte';

	const i18n = getContext('i18n');

	let ollamaVersion = '';

	let updateAvailable = null;
	let version = {
		current: '',
		latest: ''
	};

	const checkForVersionUpdates = async () => {
		const backendConfig = await getBackendConfig();
		if (!backendConfig?.private_ai?.enable_upstream_ui) return;

		updateAvailable = null;
		version = await getVersionUpdates(localStorage.token).catch((error) => {
			return {
				current: WEBUI_VERSION,
				latest: WEBUI_VERSION
			};
		});

		console.log(version);

		updateAvailable = compareVersion(version.latest, version.current);
		console.log(updateAvailable);
	};

	onMount(async () => {
		ollamaVersion = await getOllamaVersion(localStorage.token).catch((error) => {
			return '';
		});

		if ($config?.features?.enable_version_update_check) {
			checkForVersionUpdates();
		}
	});
</script>

<div id="tab-about" class="flex flex-col h-full justify-between space-y-3 text-sm mb-6">
	<div class=" space-y-3 overflow-y-scroll max-h-[28rem] lg:max-h-full">
		<div>
			<div class=" mb-2.5 text-sm font-medium flex space-x-2 items-center">
				<div>
					{$WEBUI_NAME}
					{$i18n.t('Version')}
				</div>
			</div>

			<div class="flex w-full justify-between items-center">
				<div class="flex flex-col text-xs text-gray-700 dark:text-gray-200">
					<div class="flex gap-1">
						<Tooltip content={WEBUI_BUILD_HASH}>
							v{WEBUI_VERSION}
						</Tooltip>

<<<<<<< HEAD
						{#if $config?.private_ai?.enable_upstream_ui}
=======
						{#if $config?.features?.enable_version_update_check}
>>>>>>> 438e5d96
							<a
								href="https://github.com/open-webui/open-webui/releases/tag/v{version.latest}"
								target="_blank"
							>
								{updateAvailable === null
									? $i18n.t('Checking for updates...')
									: updateAvailable
										? `(v${version.latest} ${$i18n.t('available!')})`
										: $i18n.t('(latest)')}
							</a>
						{/if}
					</div>

					{#if $config?.private_ai?.enable_upstream_ui}
						<button
							class=" underline flex items-center space-x-1 text-xs text-gray-500 dark:text-gray-500"
							on:click={() => {
								showChangelog.set(true);
							}}
						>
							<div>{$i18n.t("See what's new")}</div>
						</button>
					{/if}
				</div>

				{#if $config?.private_ai?.enable_upstream_ui}
					<button
						class=" text-xs px-3 py-1.5 bg-gray-100 hover:bg-gray-200 dark:bg-gray-850 dark:hover:bg-gray-800 transition rounded-lg font-medium"
						on:click={() => {
							checkForVersionUpdates();
						}}
					>
						{$i18n.t('Check for updates')}
					</button>
<<<<<<< HEAD
=======
				</div>

				{#if $config?.features?.enable_version_update_check}
					<button
						class=" text-xs px-3 py-1.5 bg-gray-100 hover:bg-gray-200 dark:bg-gray-850 dark:hover:bg-gray-800 transition rounded-lg font-medium"
						on:click={() => {
							checkForVersionUpdates();
						}}
					>
						{$i18n.t('Check for updates')}
					</button>
>>>>>>> 438e5d96
				{/if}
			</div>
		</div>

		{#if ollamaVersion}
			<hr class=" border-gray-100 dark:border-gray-850" />

			<div>
				<div class=" mb-2.5 text-sm font-medium">{$i18n.t('Ollama Version')}</div>
				<div class="flex w-full">
					<div class="flex-1 text-xs text-gray-700 dark:text-gray-200">
						{ollamaVersion ?? 'N/A'}
					</div>
				</div>
			</div>
		{/if}

		<hr class=" border-gray-100 dark:border-gray-850" />

		{#if $config?.license_metadata}
			<div class="mb-2 text-xs">
				{#if !$WEBUI_NAME.includes('Open WebUI')}
					<span class=" text-gray-500 dark:text-gray-300 font-medium">{$WEBUI_NAME}</span> -
				{/if}

				<span class=" capitalize">{$config?.license_metadata?.type}</span> license purchased by
				<span class=" capitalize">{$config?.license_metadata?.organization_name}</span>
			</div>
		{:else}
			<div class="flex space-x-1">
				<a href="https://discord.gg/5rJgQTnV4s" target="_blank">
					<img
						alt="Discord"
						src="https://img.shields.io/badge/Discord-Open_WebUI-blue?logo=discord&logoColor=white"
					/>
				</a>

				<a href="https://twitter.com/OpenWebUI" target="_blank">
					<img
						alt="X (formerly Twitter) Follow"
						src="https://img.shields.io/twitter/follow/OpenWebUI"
					/>
				</a>

				<a href="https://github.com/open-webui/open-webui" target="_blank">
					<img
						alt="Github Repo"
						src="https://img.shields.io/github/stars/open-webui/open-webui?style=social&label=Star us on Github"
					/>
				</a>
			</div>
		{/if}

		<div class="mt-2 text-xs text-gray-400 dark:text-gray-500">
			Emoji graphics provided by
			<a href="https://github.com/jdecked/twemoji" target="_blank">Twemoji</a>, licensed under
			<a href="https://creativecommons.org/licenses/by/4.0/" target="_blank">CC-BY 4.0</a>.
		</div>

		<div>
			<pre
				class="text-xs text-gray-400 dark:text-gray-500">Copyright (c) {new Date().getFullYear()} <a
					href="https://openwebui.com"
					target="_blank"
					class="underline">Open WebUI (Timothy Jaeryang Baek)</a
				>
All rights reserved.

Redistribution and use in source and binary forms, with or without
modification, are permitted provided that the following conditions are met:

1. Redistributions of source code must retain the above copyright notice, this
	list of conditions and the following disclaimer.

2. Redistributions in binary form must reproduce the above copyright notice,
	this list of conditions and the following disclaimer in the documentation
	and/or other materials provided with the distribution.

3. Neither the name of the copyright holder nor the names of its
	contributors may be used to endorse or promote products derived from
	this software without specific prior written permission.

4. Notwithstanding any other provision of this License, and as a material condition of the rights granted herein, licensees are strictly prohibited from altering, removing, obscuring, or replacing any "Open WebUI" branding, including but not limited to the name, logo, or any visual, textual, or symbolic identifiers that distinguish the software and its interfaces, in any deployment or distribution, regardless of the number of users, except as explicitly set forth in Clauses 5 and 6 below.

5. The branding restriction enumerated in Clause 4 shall not apply in the following limited circumstances: (i) deployments or distributions where the total number of end users (defined as individual natural persons with direct access to the application) does not exceed fifty (50) within any rolling thirty (30) day period; (ii) cases in which the licensee is an official contributor to the codebase—with a substantive code change successfully merged into the main branch of the official codebase maintained by the copyright holder—who has obtained specific prior written permission for branding adjustment from the copyright holder; or (iii) where the licensee has obtained a duly executed enterprise license expressly permitting such modification. For all other cases, any removal or alteration of the "Open WebUI" branding shall constitute a material breach of license.

6. All code, modifications, or derivative works incorporated into this project prior to the incorporation of this branding clause remain licensed under the BSD 3-Clause License, and prior contributors retain all BSD-3 rights therein; if any such contributor requests the removal of their BSD-3-licensed code, the copyright holder will do so, and any replacement code will be licensed under the project's primary license then in effect. By contributing after this clause's adoption, you agree to the project's Contributor License Agreement (CLA) and to these updated terms for all new contributions.

THIS SOFTWARE IS PROVIDED BY THE COPYRIGHT HOLDERS AND CONTRIBUTORS "AS IS"
AND ANY EXPRESS OR IMPLIED WARRANTIES, INCLUDING, BUT NOT LIMITED TO, THE
IMPLIED WARRANTIES OF MERCHANTABILITY AND FITNESS FOR A PARTICULAR PURPOSE ARE
DISCLAIMED. IN NO EVENT SHALL THE COPYRIGHT HOLDER OR CONTRIBUTORS BE LIABLE
FOR ANY DIRECT, INDIRECT, INCIDENTAL, SPECIAL, EXEMPLARY, OR CONSEQUENTIAL
DAMAGES (INCLUDING, BUT NOT LIMITED TO, PROCUREMENT OF SUBSTITUTE GOODS OR
SERVICES; LOSS OF USE, DATA, OR PROFITS; OR BUSINESS INTERRUPTION) HOWEVER
CAUSED AND ON ANY THEORY OF LIABILITY, WHETHER IN CONTRACT, STRICT LIABILITY,
OR TORT (INCLUDING NEGLIGENCE OR OTHERWISE) ARISING IN ANY WAY OUT OF THE USE
OF THIS SOFTWARE, EVEN IF ADVISED OF THE POSSIBILITY OF SUCH DAMAGE.
</pre>
		</div>

		<div class="mt-2 text-xs text-gray-400 dark:text-gray-500">
			{$i18n.t('Created by')}
			<a
				class=" text-gray-500 dark:text-gray-300 font-medium"
				href="https://github.com/tjbck"
				target="_blank">Timothy J. Baek</a
			>
		</div>
	</div>
</div><|MERGE_RESOLUTION|>--- conflicted
+++ resolved
@@ -56,7 +56,6 @@
 					{$i18n.t('Version')}
 				</div>
 			</div>
-
 			<div class="flex w-full justify-between items-center">
 				<div class="flex flex-col text-xs text-gray-700 dark:text-gray-200">
 					<div class="flex gap-1">
@@ -64,11 +63,8 @@
 							v{WEBUI_VERSION}
 						</Tooltip>
 
-<<<<<<< HEAD
 						{#if $config?.private_ai?.enable_upstream_ui}
-=======
 						{#if $config?.features?.enable_version_update_check}
->>>>>>> 438e5d96
 							<a
 								href="https://github.com/open-webui/open-webui/releases/tag/v{version.latest}"
 								target="_blank"
@@ -80,6 +76,7 @@
 										: $i18n.t('(latest)')}
 							</a>
 						{/if}
+						{/if}
 					</div>
 
 					{#if $config?.private_ai?.enable_upstream_ui}
@@ -95,18 +92,6 @@
 				</div>
 
 				{#if $config?.private_ai?.enable_upstream_ui}
-					<button
-						class=" text-xs px-3 py-1.5 bg-gray-100 hover:bg-gray-200 dark:bg-gray-850 dark:hover:bg-gray-800 transition rounded-lg font-medium"
-						on:click={() => {
-							checkForVersionUpdates();
-						}}
-					>
-						{$i18n.t('Check for updates')}
-					</button>
-<<<<<<< HEAD
-=======
-				</div>
-
 				{#if $config?.features?.enable_version_update_check}
 					<button
 						class=" text-xs px-3 py-1.5 bg-gray-100 hover:bg-gray-200 dark:bg-gray-850 dark:hover:bg-gray-800 transition rounded-lg font-medium"
@@ -116,7 +101,7 @@
 					>
 						{$i18n.t('Check for updates')}
 					</button>
->>>>>>> 438e5d96
+				{/if}
 				{/if}
 			</div>
 		</div>
