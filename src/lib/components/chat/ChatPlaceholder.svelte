--- conflicted
+++ resolved
@@ -98,18 +98,14 @@
 		>
 			<div>
 				<div class="text-2xl @sm:text-3xl line-clamp-1" in:fade={{ duration: 100 }}>
-          {$i18n.t("Hi, I'm your Private AI", { name: $user.name })}
+          {$i18n.t("Hi, I'm your Private AI", { name: $user?.name })}
 				</div>
 
         <div class="text-sm mt-2 line-clamp-1 text-neutral-500">
 					{#if models[selectedModelIdx]?.name}
 						{models[selectedModelIdx]?.name}
 					{:else}
-<<<<<<< HEAD
 						No model selected
-=======
-						{$i18n.t('Hello, {{name}}', { name: $user?.name })}
->>>>>>> 63533c9e
 					{/if}
 				</div>
 
@@ -172,6 +168,6 @@
 				}}
         on:setInput={setInputPrompt}
 			/>
-		</div>     
+		</div>
 	</div>
 {/key}