--- conflicted
+++ resolved
@@ -3,17 +3,14 @@
 	import { marked } from 'marked';
 
 	import { config, user, models as _models, temporaryChatEnabled } from '$lib/stores';
-	import { onMount, getContext, tick } from 'svelte';
+	import { onMount, getContext } from 'svelte';
 
 	import { blur, fade } from 'svelte/transition';
 
-  // NOTE: Keeping the original import for Suggestions.svelte for reference
-  //       May allow users to switch between the two components in the future
 	import Suggestions from './Suggestions.svelte';
 	import { sanitizeResponseContent } from '$lib/utils';
 	import Tooltip from '$lib/components/common/Tooltip.svelte';
 	import EyeSlash from '$lib/components/icons/EyeSlash.svelte';
-	import SuggestionButtons from './SuggestionButtons.svelte';
 
 	const i18n = getContext('i18n');
 
@@ -31,18 +28,6 @@
 	}
 
 	$: models = modelIds.map((id) => $_models.find((m) => m.id === id));
-
-  // Listen for input events from SuggestionButtons.svelte
-  // Can set it to any text, but initially only used when clearing the input field
-  async function setInputPrompt(event) {
-    submitPrompt = event.detail.value;
-    const chatInputElement = document.getElementById('chat-input');
-		await tick();
-		if (chatInputElement) {
-			chatInputElement.focus();
-			chatInputElement.dispatchEvent(new Event('input'));
-		}
-  }
 
 	onMount(() => {
 		mounted = true;
@@ -148,35 +133,14 @@
 		</div>
 
 		<div class=" w-full font-primary" in:fade={{ duration: 200, delay: 300 }}>
-      {#if $config?.private_ai?.enable_upstream_ui}
 			<Suggestions
 				className="grid grid-cols-2"
 				suggestionPrompts={atSelectedModel?.info?.meta?.suggestion_prompts ??
 					models[selectedModelIdx]?.info?.meta?.suggestion_prompts ??
 					$config?.default_prompt_suggestions ??
 					[]}
-<<<<<<< HEAD
-				on:select={(e) => {
-					submitPrompt(e.detail);
-				}}
-				on:setInput={setInputPrompt}
-=======
 				{onSelect}
->>>>>>> 438e5d96
 			/>
-      {:else}        
-      <SuggestionButtons
-        className="grid grid-cols-2"
-        suggestionPrompts={atSelectedModel?.info?.meta?.suggestion_prompts ??
-          models[selectedModelIdx]?.info?.meta?.suggestion_prompts ??
-          $config?.default_prompt_suggestions ??
-          []}
-        on:select={(e) => {
-          submitPrompt(e.detail);
-        }}
-        on:setInput={setInputPrompt}
-      />
-      {/if}
 		</div>
 	</div>
 {/key}