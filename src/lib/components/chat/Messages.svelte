--- conflicted
+++ resolved
@@ -77,16 +77,8 @@
 		let _messages = [];
 
 		let message = history.messages[history.currentId];
-<<<<<<< HEAD
-		while (message && _messages.length <= messagesCount) {
-			// Skip rendering hidden messages (e.g., assistant-only directives)
-			if (!message?.hidden) {
-				_messages.unshift({ ...message });
-			}
-=======
 		while (message && (messagesCount !== null ? _messages.length <= messagesCount : true)) {
 			_messages.unshift({ ...message });
->>>>>>> 46ae3f4f
 			message = message.parentId !== null ? history.messages[message.parentId] : null;
 		}
 
