--- conflicted
+++ resolved
@@ -5,16 +5,13 @@
 import { config } from '$lib/stores';
 import type { FileItem } from '$lib/components-vue/storage/PopupMetadataEdit.vue';
 
-<<<<<<< HEAD
+	import XMark from '$lib/components/icons/XMark.svelte';
+	import Textarea from '$lib/components/common/Textarea.svelte';
+
  let TModalRef: Modal
 
 // The PopupMetadataEdit component instance.
 	let TRefFilePopup: { visible: boolean, fileItem: FileItem, i18n: { t: (s: string) => string }; }
-=======
-	import XMark from '$lib/components/icons/XMark.svelte';
-	import Textarea from '$lib/components/common/Textarea.svelte';
-
->>>>>>> 438e5d96
 	const i18n = getContext('i18n');
 
 	export let show = false;
