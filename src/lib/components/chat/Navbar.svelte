--- conflicted
+++ resolved
@@ -55,12 +55,7 @@
 	export let history;
 	export let selectedModels;
 	export let showModelSelector = true;
-<<<<<<< HEAD
-	export let showDateSelector = true;
-	export let showResponseTypeSelector = true;
 	export let showBanners = true;
-=======
->>>>>>> ac3f4fc1
 
 	export let onSaveTempChat: () => {};
 	export let archiveChatHandler: (id: string) => void;
