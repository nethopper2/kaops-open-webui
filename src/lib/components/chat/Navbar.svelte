--- conflicted
+++ resolved
@@ -133,22 +133,6 @@
 						</Menu>
 					{/if}
 
-<<<<<<< HEAD
-					{#if $user?.role === 'admin' || $user?.permissions.chat?.controls}
-					<Tooltip content={$i18n.t('Controls')}>
-						<button
-							class=" flex cursor-pointer px-2 py-2 rounded-xl hover:bg-gray-50 dark:hover:bg-gray-850 transition"
-							on:click={async () => {
-								await showControls.set(!$showControls);
-							}}
-							aria-label="Controls"
-						>
-							<div class=" m-auto self-center">
-								<AdjustmentsHorizontal className=" size-5" strokeWidth="0.5" />
-							</div>
-						</button>
-					</Tooltip>
-=======
 					{#if $user?.role === 'admin' || ($user?.permissions.chat?.controls ?? true)}
 						<Tooltip content={$i18n.t('Controls')}>
 							<button
@@ -181,7 +165,6 @@
 								</div>
 							</button>
 						</Tooltip>
->>>>>>> 438e5d96
 					{/if}
 
 					{#if $user !== undefined && $user !== null}
