--- conflicted
+++ resolved
@@ -14,13 +14,10 @@
 	import ModelItemMenu from './ModelItemMenu.svelte';
 	import EllipsisHorizontal from '$lib/components/icons/EllipsisHorizontal.svelte';
 	import { toast } from 'svelte-sonner';
-<<<<<<< HEAD
+	import Tag from '$lib/components/icons/Tag.svelte';
+	import Label from '$lib/components/icons/Label.svelte';
 	import LockClosed from '$lib/components/icons/LockClosed.svelte';
 	import { isPrivateAiModel } from '$lib/utils/privateAi';
-=======
-	import Tag from '$lib/components/icons/Tag.svelte';
-	import Label from '$lib/components/icons/Label.svelte';
->>>>>>> 438e5d96
 
 	const i18n = getContext('i18n');
 
@@ -143,7 +140,6 @@
 
 				<!-- {JSON.stringify(item.info)} -->
 
-<<<<<<< HEAD
 				{#if isPrivateAiModel(item.model)}
 					<Tooltip
 						content={$i18n.t('Private AI Model')}
@@ -152,7 +148,8 @@
 					>
 						<LockClosed/>
 					</Tooltip>
-=======
+				{/if}
+
 				{#if (item?.model?.tags ?? []).length > 0}
 					{#key item.model.id}
 						<Tooltip elementId="tags-{item.model.id}">
@@ -171,7 +168,6 @@
 							</div>
 						</Tooltip>
 					{/key}
->>>>>>> 438e5d96
 				{/if}
 
 				{#if item.model?.direct}
