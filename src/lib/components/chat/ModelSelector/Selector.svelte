--- conflicted
+++ resolved
@@ -635,12 +635,8 @@
 					</div>
 				{/each}
 
-<<<<<<< HEAD
-				{#if !(searchValue.trim() in $MODEL_DOWNLOAD_POOL) && searchValue && ollamaVersion && $user.role === 'admin'}
+				{#if !(searchValue.trim() in $MODEL_DOWNLOAD_POOL) && searchValue && ollamaVersion && $user?.role === 'admin'}
           <div class="absolute left-0 w-full border-t-[0.5px] mb-8 border-neutral-300 dark:border-neutral-700" />
-=======
-				{#if !(searchValue.trim() in $MODEL_DOWNLOAD_POOL) && searchValue && ollamaVersion && $user?.role === 'admin'}
->>>>>>> 63533c9e
 					<Tooltip
 						content={$i18n.t(`Pull "{{searchValue}}" from Ollama.com`, {
 							searchValue: searchValue
@@ -659,7 +655,7 @@
                   src="{WEBUI_BASE_URL}/static/ollama.png"
                   class="rounded-full size-5 flex items-center mr-2"
                   alt="Ollama"
-                />              
+                />
 
 								{$i18n.t(`Pull "{{searchValue}}" from Ollama.com`, { searchValue: searchValue })}
 							</div>
