<script lang="ts">
	import { toast } from 'svelte-sonner';
	import { v4 as uuidv4 } from 'uuid';
	import heic2any from 'heic2any';

	import { tick, getContext, onMount, onDestroy } from 'svelte';

	const i18n = getContext('i18n');

	import { config, mobile, settings, socket, user } from '$lib/stores';
	import {
		blobToFile,
		compressImage,
		extractInputVariables,
		getCurrentDateTime,
		getFormattedDate,
		getFormattedTime,
		getUserPosition,
		getUserTimezone,
		getWeekday
	} from '$lib/utils';

	import Tooltip from '../common/Tooltip.svelte';
	import RichTextInput from '../common/RichTextInput.svelte';
	import VoiceRecording from '../chat/MessageInput/VoiceRecording.svelte';
	import InputMenu from './MessageInput/InputMenu.svelte';
	import { uploadFile } from '$lib/apis/files';
	import { WEBUI_API_BASE_URL } from '$lib/constants';
	import FileItem from '../common/FileItem.svelte';
	import Image from '../common/Image.svelte';
	import FilesOverlay from '../chat/MessageInput/FilesOverlay.svelte';
	import Commands from '../chat/MessageInput/Commands.svelte';
	import InputVariablesModal from '../chat/MessageInput/InputVariablesModal.svelte';

	export let placeholder = $i18n.t('Send a Message');

	export let id = null;

	let draggedOver = false;

	let recording = false;
	let content = '';
	let files = [];

	export let chatInputElement;

	let commandsElement;
	let filesInputElement;
	let inputFiles;

	export let typingUsers = [];
	export let inputLoading = false;

	export let onSubmit: Function = (e) => {};
	export let onChange: Function = (e) => {};
	export let onStop: Function = (e) => {};

	export let scrollEnd = true;
	export let scrollToBottom: Function = () => {};

	export let acceptFiles = true;
	export let showFormattingToolbar = true;

	let showInputVariablesModal = false;
	let inputVariables: Record<string, any> = {};
	let inputVariableValues = {};

	const inputVariableHandler = async (text: string) => {
		inputVariables = extractInputVariables(text);
		if (Object.keys(inputVariables).length > 0) {
			showInputVariablesModal = true;
		}
	};

	const textVariableHandler = async (text: string) => {
		if (text.includes('{{CLIPBOARD}}')) {
			const clipboardText = await navigator.clipboard.readText().catch((err) => {
				toast.error($i18n.t('Failed to read clipboard contents'));
				return '{{CLIPBOARD}}';
			});

			const clipboardItems = await navigator.clipboard.read();

			let imageUrl = null;
			for (const item of clipboardItems) {
				// Check for known image types
				for (const type of item.types) {
					if (type.startsWith('image/')) {
						const blob = await item.getType(type);
						imageUrl = URL.createObjectURL(blob);
					}
				}
			}

			if (imageUrl) {
				files = [
					...files,
					{
						type: 'image',
						url: imageUrl
					}
				];
			}

			text = text.replaceAll('{{CLIPBOARD}}', clipboardText);
		}

		if (text.includes('{{USER_LOCATION}}')) {
			let location;
			try {
				location = await getUserPosition();
			} catch (error) {
				toast.error($i18n.t('Location access not allowed'));
				location = 'LOCATION_UNKNOWN';
			}
			text = text.replaceAll('{{USER_LOCATION}}', String(location));
		}

		if (text.includes('{{USER_NAME}}')) {
			const name = $user?.name || 'User';
			text = text.replaceAll('{{USER_NAME}}', name);
		}

		if (text.includes('{{USER_LANGUAGE}}')) {
			const language = localStorage.getItem('locale') || 'en-US';
			text = text.replaceAll('{{USER_LANGUAGE}}', language);
		}

		if (text.includes('{{CURRENT_DATE}}')) {
			const date = getFormattedDate();
			text = text.replaceAll('{{CURRENT_DATE}}', date);
		}

		if (text.includes('{{CURRENT_TIME}}')) {
			const time = getFormattedTime();
			text = text.replaceAll('{{CURRENT_TIME}}', time);
		}

		if (text.includes('{{CURRENT_DATETIME}}')) {
			const dateTime = getCurrentDateTime();
			text = text.replaceAll('{{CURRENT_DATETIME}}', dateTime);
		}

		if (text.includes('{{CURRENT_TIMEZONE}}')) {
			const timezone = getUserTimezone();
			text = text.replaceAll('{{CURRENT_TIMEZONE}}', timezone);
		}

		if (text.includes('{{CURRENT_WEEKDAY}}')) {
			const weekday = getWeekday();
			text = text.replaceAll('{{CURRENT_WEEKDAY}}', weekday);
		}

		inputVariableHandler(text);
		return text;
	};

	const replaceVariables = (variables: Record<string, any>) => {
		if (!chatInputElement) return;
		console.log('Replacing variables:', variables);

		chatInputElement.replaceVariables(variables);
		chatInputElement.focus();
	};

	export const setText = async (text?: string) => {
		if (!chatInputElement) return;

		text = await textVariableHandler(text || '');

		chatInputElement?.setText(text);
		chatInputElement?.focus();
	};

	const getCommand = () => {
		if (!chatInputElement) return;

		let word = '';
		word = chatInputElement?.getWordAtDocPos();

		return word;
	};

	const replaceCommandWithText = (text) => {
		if (!chatInputElement) return;

		chatInputElement?.replaceCommandWithText(text);
	};

	const insertTextAtCursor = async (text: string) => {
		text = await textVariableHandler(text);

		if (command) {
			replaceCommandWithText(text);
		} else {
			const selection = window.getSelection();
			if (selection && selection.rangeCount > 0) {
				const range = selection.getRangeAt(0);
				range.deleteContents();
				range.insertNode(document.createTextNode(text));
				range.collapse(false);
				selection.removeAllRanges();
				selection.addRange(range);
			}
		}

		await tick();
		const chatInputContainer = document.getElementById('chat-input-container');
		if (chatInputContainer) {
			chatInputContainer.scrollTop = chatInputContainer.scrollHeight;
		}

		await tick();
		if (chatInputElement) {
			chatInputElement.focus();
		}
	};

	let command = '';

	export let showCommands = false;
	$: showCommands = ['/'].includes(command?.charAt(0));

	const screenCaptureHandler = async () => {
		try {
			// Request screen media
			const mediaStream = await navigator.mediaDevices.getDisplayMedia({
				video: { cursor: 'never' },
				audio: false
			});
			// Once the user selects a screen, temporarily create a video element
			const video = document.createElement('video');
			video.srcObject = mediaStream;
			// Ensure the video loads without affecting user experience or tab switching
			await video.play();
			// Set up the canvas to match the video dimensions
			const canvas = document.createElement('canvas');
			canvas.width = video.videoWidth;
			canvas.height = video.videoHeight;
			// Grab a single frame from the video stream using the canvas
			const context = canvas.getContext('2d');
			context.drawImage(video, 0, 0, canvas.width, canvas.height);
			// Stop all video tracks (stop screen sharing) after capturing the image
			mediaStream.getTracks().forEach((track) => track.stop());

			// bring back focus to this current tab, so that the user can see the screen capture
			window.focus();

			// Convert the canvas to a Base64 image URL
			const imageUrl = canvas.toDataURL('image/png');
			// Add the captured image to the files array to render it
			files = [...files, { type: 'image', url: imageUrl }];
			// Clean memory: Clear video srcObject
			video.srcObject = null;
		} catch (error) {
			// Handle any errors (e.g., user cancels screen sharing)
			console.error('Error capturing screen:', error);
		}
	};

	const inputFilesHandler = async (inputFiles) => {
		inputFiles.forEach(async (file) => {
			console.info('Processing file:', {
				name: file.name,
				type: file.type,
				size: file.size,
				extension: file.name.split('.').at(-1)
			});

			if (
				($config?.file?.max_size ?? null) !== null &&
				file.size > ($config?.file?.max_size ?? 0) * 1024 * 1024
			) {
				console.error('File exceeds max size limit:', {
					fileSize: file.size,
					maxSize: ($config?.file?.max_size ?? 0) * 1024 * 1024
				});
				toast.error(
					$i18n.t(`File size should not exceed {{maxSize}} MB.`, {
						maxSize: $config?.file?.max_size
					})
				);
				return;
			}

			if (file['type'].startsWith('image/')) {
				const compressImageHandler = async (imageUrl, settings = {}, config = {}) => {
					// Quick shortcut so we don’t do unnecessary work.
					const settingsCompression = settings?.imageCompression ?? false;
					const configWidth = config?.file?.image_compression?.width ?? null;
					const configHeight = config?.file?.image_compression?.height ?? null;

					// If neither settings nor config wants compression, return original URL.
					if (!settingsCompression && !configWidth && !configHeight) {
						return imageUrl;
					}

					// Default to null (no compression unless set)
					let width = null;
					let height = null;

					// If user/settings want compression, pick their preferred size.
					if (settingsCompression) {
						width = settings?.imageCompressionSize?.width ?? null;
						height = settings?.imageCompressionSize?.height ?? null;
					}

					// Apply config limits as an upper bound if any
					if (configWidth && (width === null || width > configWidth)) {
						width = configWidth;
					}
					if (configHeight && (height === null || height > configHeight)) {
						height = configHeight;
					}

					// Do the compression if required
					if (width || height) {
						return await compressImage(imageUrl, width, height);
					}
					return imageUrl;
				};

				let reader = new FileReader();

				reader.onload = async (event) => {
					let imageUrl = event.target.result;

					// Compress the image if settings or config require it
					if ($settings?.imageCompression && $settings?.imageCompressionInChannels) {
						imageUrl = await compressImageHandler(imageUrl, $settings, $config);
					}

					files = [
						...files,
						{
							type: 'image',
							url: `${imageUrl}`
						}
					];
				};

				reader.readAsDataURL(
					file['type'] === 'image/heic'
						? await heic2any({ blob: file, toType: 'image/jpeg' })
						: file
				);
			} else {
				uploadFileHandler(file);
			}
		});
	};

	const uploadFileHandler = async (file) => {
		const tempItemId = uuidv4();
		const fileItem = {
			type: 'file',
			file: '',
			id: null,
			url: '',
			name: file.name,
			collection_name: '',
			status: 'uploading',
			size: file.size,
			error: '',
			itemId: tempItemId
		};

		if (fileItem.size == 0) {
			toast.error($i18n.t('You cannot upload an empty file.'));
			return null;
		}

		files = [...files, fileItem];

		try {
			// During the file upload, file content is automatically extracted.

			// If the file is an audio file, provide the language for STT.
			let metadata = null;
			if (
				(file.type.startsWith('audio/') || file.type.startsWith('video/')) &&
				$settings?.audio?.stt?.language
			) {
				metadata = {
					language: $settings?.audio?.stt?.language
				};
			}

			const uploadedFile = await uploadFile(localStorage.token, file, metadata);

			if (uploadedFile) {
				console.info('File upload completed:', {
					id: uploadedFile.id,
					name: fileItem.name,
					collection: uploadedFile?.meta?.collection_name
				});

				if (uploadedFile.error) {
					console.error('File upload warning:', uploadedFile.error);
					toast.warning(uploadedFile.error);
				}

				fileItem.status = 'uploaded';
				fileItem.file = uploadedFile;
				fileItem.id = uploadedFile.id;
				fileItem.collection_name =
					uploadedFile?.meta?.collection_name || uploadedFile?.collection_name;
				fileItem.url = `${WEBUI_API_BASE_URL}/files/${uploadedFile.id}`;

				files = files;
			} else {
				files = files.filter((item) => item?.itemId !== tempItemId);
			}
		} catch (e) {
			toast.error(`${e}`);
			files = files.filter((item) => item?.itemId !== tempItemId);
		}
	};

	const handleKeyDown = (event: KeyboardEvent) => {
		if (event.key === 'Escape') {
			draggedOver = false;
		}
	};

	const onDragOver = (e) => {
		e.preventDefault();

		// Check if a file is being draggedOver.
		if (e.dataTransfer?.types?.includes('Files')) {
			draggedOver = true;
		} else {
			draggedOver = false;
		}
	};

	const onDragLeave = () => {
		draggedOver = false;
	};

	const onDrop = async (e) => {
		e.preventDefault();

<<<<<<< HEAD
		// Check user permissions (same logic as uploadFileHandler)
		if ($_user?.role !== 'admin' && !($_user?.permissions?.chat?.file_upload ?? true)) {
			toast.error($i18n.t('You do not have permission to upload files.'));
			draggedOver = false;
			return;
		}

		// Check model capabilities (same logic as fileUploadCapableModels)
		const selectedModelIds = atSelectedModel?.id ? [atSelectedModel.id] : selectedModels;
		const modelsSupportUpload = selectedModelIds.every((modelId) => {
			const model = $models.find((m) => m.id === modelId);
			return model?.info?.meta?.capabilities?.file_upload ?? true;
		});

		if (!modelsSupportUpload) {
			toast.error($i18n.t('Selected model(s) do not support file upload'));
			draggedOver = false;
			return;
		}

		if (e.dataTransfer?.files) {
=======
		if (e.dataTransfer?.files && acceptFiles) {
>>>>>>> 438e5d96
			const inputFiles = Array.from(e.dataTransfer?.files);
			if (inputFiles && inputFiles.length > 0) {
				console.log(inputFiles);
				inputFilesHandler(inputFiles);
			}
		}

		draggedOver = false;
	};

	const submitHandler = async () => {
		if (content === '' && files.length === 0) {
			return;
		}

		onSubmit({
			content,
			data: {
				files: files
			}
		});

		content = '';
		files = [];

		if (chatInputElement) {
			chatInputElement?.setText('');

			await tick();

			chatInputElement.focus();
		}
	};

	$: if (content) {
		onChange();
	}

	onMount(async () => {
		window.setTimeout(() => {
			if (chatInputElement) {
				chatInputElement.focus();
			}
		}, 100);

		window.addEventListener('keydown', handleKeyDown);
		await tick();

		const dropzoneElement = document.getElementById('channel-container');

		dropzoneElement?.addEventListener('dragover', onDragOver);
		dropzoneElement?.addEventListener('drop', onDrop);
		dropzoneElement?.addEventListener('dragleave', onDragLeave);
	});

	onDestroy(() => {
		window.removeEventListener('keydown', handleKeyDown);

		const dropzoneElement = document.getElementById('channel-container');

		if (dropzoneElement) {
			dropzoneElement?.removeEventListener('dragover', onDragOver);
			dropzoneElement?.removeEventListener('drop', onDrop);
			dropzoneElement?.removeEventListener('dragleave', onDragLeave);
		}
	});
</script>

<FilesOverlay show={draggedOver} />

{#if acceptFiles}
	<input
		bind:this={filesInputElement}
		bind:files={inputFiles}
		type="file"
		hidden
		multiple
		on:change={async () => {
			if (inputFiles && inputFiles.length > 0) {
				inputFilesHandler(Array.from(inputFiles));
			} else {
				toast.error($i18n.t(`File not found.`));
			}

			filesInputElement.value = '';
		}}
	/>
{/if}

<InputVariablesModal
	bind:show={showInputVariablesModal}
	variables={inputVariables}
	onSave={(variableValues) => {
		inputVariableValues = { ...inputVariableValues, ...variableValues };
		replaceVariables(inputVariableValues);
	}}
/>

<div class="bg-transparent">
	<div
		class="{($settings?.widescreenMode ?? null)
			? 'max-w-full'
			: 'max-w-6xl'}  mx-auto inset-x-0 relative"
	>
		<div class="absolute top-0 left-0 right-0 mx-auto inset-x-0 bg-transparent flex justify-center">
			<div class="flex flex-col px-3 w-full">
				<div class="relative">
					{#if scrollEnd === false}
						<div
							class=" absolute -top-12 left-0 right-0 flex justify-center z-30 pointer-events-none"
						>
							<button
								class=" bg-white border border-gray-100 dark:border-none dark:bg-white/20 p-1.5 rounded-full pointer-events-auto"
								on:click={() => {
									scrollEnd = true;
									scrollToBottom();
								}}
							>
								<svg
									xmlns="http://www.w3.org/2000/svg"
									viewBox="0 0 20 20"
									fill="currentColor"
									class="w-5 h-5"
								>
									<path
										fill-rule="evenodd"
										d="M10 3a.75.75 0 01.75.75v10.638l3.96-4.158a.75.75 0 111.08 1.04l-5.25 5.5a.75.75 0 01-1.08 0l-5.25-5.5a.75.75 0 111.08-1.04l3.96 4.158V3.75A.75.75 0 0110 3z"
										clip-rule="evenodd"
									/>
								</svg>
							</button>
						</div>
					{/if}
				</div>

				<div class="relative">
					<div class=" -mt-5">
						{#if typingUsers.length > 0}
							<div class=" text-xs px-4 mb-1">
								<span class=" font-normal text-black dark:text-white">
									{typingUsers.map((user) => user.name).join(', ')}
								</span>
								{$i18n.t('is typing...')}
							</div>
						{/if}
					</div>

					<Commands
						bind:this={commandsElement}
						show={showCommands}
						{command}
						insertTextHandler={insertTextAtCursor}
					/>
				</div>
			</div>
		</div>

		<div class="">
			{#if recording}
				<VoiceRecording
					bind:recording
					onCancel={async () => {
						recording = false;

						await tick();

						if (chatInputElement) {
							chatInputElement.focus();
						}
					}}
					onConfirm={async (data) => {
						const { text, filename } = data;
						recording = false;

						await tick();
						insertTextAtCursor(text);

						await tick();

						if (chatInputElement) {
							chatInputElement.focus();
						}
					}}
				/>
			{:else}
				<form
					class="w-full flex gap-1.5"
					on:submit|preventDefault={() => {
						submitHandler();
					}}
				>
					<div
						class="flex-1 flex flex-col relative w-full rounded-3xl px-1 bg-gray-600/5 dark:bg-gray-400/5 dark:text-gray-100"
						dir={$settings?.chatDirection ?? 'auto'}
					>
						{#if files.length > 0}
							<div class="mx-2 mt-2.5 -mb-1 flex flex-wrap gap-2">
								{#each files as file, fileIdx}
									{#if file.type === 'image'}
										<div class=" relative group">
											<div class="relative">
												<Image
													src={file.url}
													alt="input"
													imageClassName=" h-16 w-16 rounded-xl object-cover"
												/>
											</div>
											<div class=" absolute -top-1 -right-1">
												<button
													class=" bg-white text-black border border-white rounded-full group-hover:visible invisible transition"
													type="button"
													on:click={() => {
														files.splice(fileIdx, 1);
														files = files;
													}}
												>
													<svg
														xmlns="http://www.w3.org/2000/svg"
														viewBox="0 0 20 20"
														fill="currentColor"
														class="w-4 h-4"
													>
														<path
															d="M6.28 5.22a.75.75 0 00-1.06 1.06L8.94 10l-3.72 3.72a.75.75 0 101.06 1.06L10 11.06l3.72 3.72a.75.75 0 101.06-1.06L11.06 10l3.72-3.72a.75.75 0 00-1.06-1.06L10 8.94 6.28 5.22z"
														/>
													</svg>
												</button>
											</div>
										</div>
									{:else}
										<FileItem
											item={file}
											name={file.name}
											type={file.type}
											size={file?.size}
											loading={file.status === 'uploading'}
											dismissible={true}
											edit={true}
											on:dismiss={() => {
												files.splice(fileIdx, 1);
												files = files;
											}}
											on:click={() => {
												console.log(file);
											}}
										/>
									{/if}
								{/each}
							</div>
						{/if}

						<div class="px-2.5">
							<div
								class="scrollbar-hidden font-primary text-left bg-transparent dark:text-gray-100 outline-hidden w-full pt-3 px-1 resize-none h-fit max-h-80 overflow-auto"
							>
								<RichTextInput
									bind:this={chatInputElement}
									json={true}
									messageInput={true}
									{showFormattingToolbar}
									shiftEnter={!($settings?.ctrlEnterToSend ?? false) &&
										(!$mobile ||
											!(
												'ontouchstart' in window ||
												navigator.maxTouchPoints > 0 ||
												navigator.msMaxTouchPoints > 0
											))}
									largeTextAsFile={$settings?.largeTextAsFile ?? false}
									floatingMenuPlacement={'top-start'}
									onChange={(e) => {
										const { md } = e;
										content = md;
										command = getCommand();
									}}
									on:keydown={async (e) => {
										e = e.detail.event;
										const isCtrlPressed = e.ctrlKey || e.metaKey; // metaKey is for Cmd key on Mac

										const commandsContainerElement = document.getElementById('commands-container');

										if (commandsContainerElement) {
											if (commandsContainerElement && e.key === 'ArrowUp') {
												e.preventDefault();
												commandsElement.selectUp();

												const commandOptionButton = [
													...document.getElementsByClassName('selected-command-option-button')
												]?.at(-1);
												commandOptionButton.scrollIntoView({ block: 'center' });
											}

											if (commandsContainerElement && e.key === 'ArrowDown') {
												e.preventDefault();
												commandsElement.selectDown();

												const commandOptionButton = [
													...document.getElementsByClassName('selected-command-option-button')
												]?.at(-1);
												commandOptionButton.scrollIntoView({ block: 'center' });
											}

											if (commandsContainerElement && e.key === 'Tab') {
												e.preventDefault();

												const commandOptionButton = [
													...document.getElementsByClassName('selected-command-option-button')
												]?.at(-1);

												commandOptionButton?.click();
											}

											if (commandsContainerElement && e.key === 'Enter') {
												e.preventDefault();

												const commandOptionButton = [
													...document.getElementsByClassName('selected-command-option-button')
												]?.at(-1);

												if (commandOptionButton) {
													commandOptionButton?.click();
												} else {
													document.getElementById('send-message-button')?.click();
												}
											}
										} else {
											if (
												!$mobile ||
												!(
													'ontouchstart' in window ||
													navigator.maxTouchPoints > 0 ||
													navigator.msMaxTouchPoints > 0
												)
											) {
												// Prevent Enter key from creating a new line
												// Uses keyCode '13' for Enter key for chinese/japanese keyboards
												if (e.keyCode === 13 && !e.shiftKey) {
													e.preventDefault();
												}

												// Submit the content when Enter key is pressed
												if (content !== '' && e.keyCode === 13 && !e.shiftKey) {
													submitHandler();
												}
											}
										}

										if (e.key === 'Escape') {
											console.info('Escape');
										}
									}}
									on:paste={async (e) => {
										e = e.detail.event;
										console.info(e);
									}}
								/>
							</div>
						</div>

						<div class=" flex justify-between mb-2.5 mt-1.5 mx-0.5">
							<div class="ml-1 self-end flex space-x-1 flex-1">
								<slot name="menu">
									{#if acceptFiles}
										<InputMenu
											{screenCaptureHandler}
											uploadFilesHandler={() => {
												filesInputElement.click();
											}}
										>
											<button
												class="bg-transparent hover:bg-white/80 text-gray-800 dark:text-white dark:hover:bg-gray-800 transition rounded-full p-1.5 outline-hidden focus:outline-hidden"
												type="button"
												aria-label="More"
											>
												<svg
													xmlns="http://www.w3.org/2000/svg"
													viewBox="0 0 20 20"
													fill="currentColor"
													class="size-5"
												>
													<path
														d="M10.75 4.75a.75.75 0 0 0-1.5 0v4.5h-4.5a.75.75 0 0 0 0 1.5h4.5v4.5a.75.75 0 0 0 1.5 0v-4.5h4.5a.75.75 0 0 0 0-1.5h-4.5v-4.5Z"
													/>
												</svg>
											</button>
										</InputMenu>
									{/if}
								</slot>
							</div>

							<div class="self-end flex space-x-1 mr-1">
								{#if content === ''}
									<Tooltip content={$i18n.t('Record voice')}>
										<button
											id="voice-input-button"
											class=" text-gray-600 dark:text-gray-300 hover:text-gray-700 dark:hover:text-gray-200 transition rounded-full p-1.5 mr-0.5 self-center"
											type="button"
											on:click={async () => {
												try {
													let stream = await navigator.mediaDevices
														.getUserMedia({ audio: true })
														.catch(function (err) {
															toast.error(
																$i18n.t(`Permission denied when accessing microphone: {{error}}`, {
																	error: err
																})
															);
															return null;
														});

													if (stream) {
														recording = true;
														const tracks = stream.getTracks();
														tracks.forEach((track) => track.stop());
													}
													stream = null;
												} catch {
													toast.error($i18n.t('Permission denied when accessing microphone'));
												}
											}}
											aria-label="Voice Input"
										>
											<svg
												xmlns="http://www.w3.org/2000/svg"
												viewBox="0 0 20 20"
												fill="currentColor"
												class="w-5 h-5 translate-y-[0.5px]"
											>
												<path d="M7 4a3 3 0 016 0v6a3 3 0 11-6 0V4z" />
												<path
													d="M5.5 9.643a.75.75 0 00-1.5 0V10c0 3.06 2.29 5.585 5.25 5.954V17.5h-1.5a.75.75 0 000 1.5h4.5a.75.75 0 000-1.5h-1.5v-1.546A6.001 6.001 0 0016 10v-.357a.75.75 0 00-1.5 0V10a4.5 4.5 0 01-9 0v-.357z"
												/>
											</svg>
										</button>
									</Tooltip>
								{/if}

								<div class=" flex items-center">
									{#if inputLoading && onStop}
										<div class=" flex items-center">
											<Tooltip content={$i18n.t('Stop')}>
												<button
													class="bg-white hover:bg-gray-100 text-gray-800 dark:bg-gray-700 dark:text-white dark:hover:bg-gray-800 transition rounded-full p-1.5"
													on:click={() => {
														onStop();
													}}
												>
													<svg
														xmlns="http://www.w3.org/2000/svg"
														viewBox="0 0 24 24"
														fill="currentColor"
														class="size-5"
													>
														<path
															fill-rule="evenodd"
															d="M2.25 12c0-5.385 4.365-9.75 9.75-9.75s9.75 4.365 9.75 9.75-4.365 9.75-9.75 9.75S2.25 17.385 2.25 12zm6-2.438c0-.724.588-1.312 1.313-1.312h4.874c.725 0 1.313.588 1.313 1.313v4.874c0 .725-.588 1.313-1.313 1.313H9.564a1.312 1.312 0 01-1.313-1.313V9.564z"
															clip-rule="evenodd"
														/>
													</svg>
												</button>
											</Tooltip>
										</div>
									{:else}
										<div class=" flex items-center">
											<Tooltip content={$i18n.t('Send message')}>
												<button
													id="send-message-button"
													class="{content !== '' || files.length !== 0
														? 'bg-black text-white hover:bg-gray-900 dark:bg-white dark:text-black dark:hover:bg-gray-100 '
														: 'text-white bg-gray-200 dark:text-gray-900 dark:bg-gray-700 disabled'} transition rounded-full p-1.5 self-center"
													type="submit"
													disabled={content === '' && files.length === 0}
												>
													<svg
														xmlns="http://www.w3.org/2000/svg"
														viewBox="0 0 16 16"
														fill="currentColor"
														class="size-5"
													>
														<path
															fill-rule="evenodd"
															d="M8 14a.75.75 0 0 1-.75-.75V4.56L4.03 7.78a.75.75 0 0 1-1.06-1.06l4.5-4.5a.75.75 0 0 1 1.06 0l4.5 4.5a.75.75 0 0 1-1.06 1.06L8.75 4.56v8.69A.75.75 0 0 1 8 14Z"
															clip-rule="evenodd"
														/>
													</svg>
												</button>
											</Tooltip>
										</div>
									{/if}
								</div>
							</div>
						</div>
					</div>
				</form>
			{/if}
		</div>
	</div>
</div><|MERGE_RESOLUTION|>--- conflicted
+++ resolved
@@ -441,31 +441,28 @@
 	const onDrop = async (e) => {
 		e.preventDefault();
 
-<<<<<<< HEAD
 		// Check user permissions (same logic as uploadFileHandler)
-		if ($_user?.role !== 'admin' && !($_user?.permissions?.chat?.file_upload ?? true)) {
-			toast.error($i18n.t('You do not have permission to upload files.'));
-			draggedOver = false;
-			return;
-		}
-
-		// Check model capabilities (same logic as fileUploadCapableModels)
-		const selectedModelIds = atSelectedModel?.id ? [atSelectedModel.id] : selectedModels;
-		const modelsSupportUpload = selectedModelIds.every((modelId) => {
-			const model = $models.find((m) => m.id === modelId);
-			return model?.info?.meta?.capabilities?.file_upload ?? true;
-		});
-
-		if (!modelsSupportUpload) {
-			toast.error($i18n.t('Selected model(s) do not support file upload'));
-			draggedOver = false;
-			return;
-		}
-
-		if (e.dataTransfer?.files) {
-=======
+		// TODO: cleanup - (private ai) This may be trash if the `acceptFiles` check below prevents drag/drop when a model doesn't support file upload.
+		// if ($_user?.role !== 'admin' && !($_user?.permissions?.chat?.file_upload ?? true)) {
+		// 	toast.error($i18n.t('You do not have permission to upload files.'));
+		// 	draggedOver = false;
+		// 	return;
+		// }
+		//
+		// // Check model capabilities (same logic as fileUploadCapableModels)
+		// const selectedModelIds = atSelectedModel?.id ? [atSelectedModel.id] : selectedModels;
+		// const modelsSupportUpload = selectedModelIds.every((modelId) => {
+		// 	const model = $models.find((m) => m.id === modelId);
+		// 	return model?.info?.meta?.capabilities?.file_upload ?? true;
+		// });
+		//
+		// if (!modelsSupportUpload) {
+		// 	toast.error($i18n.t('Selected model(s) do not support file upload'));
+		// 	draggedOver = false;
+		// 	return;
+		// }
+
 		if (e.dataTransfer?.files && acceptFiles) {
->>>>>>> 438e5d96
 			const inputFiles = Array.from(e.dataTransfer?.files);
 			if (inputFiles && inputFiles.length > 0) {
 				console.log(inputFiles);
