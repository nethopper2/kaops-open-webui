<script lang="ts">
	import { Switch } from 'bits-ui';

	import { createEventDispatcher, tick, getContext } from 'svelte';
	import { settings } from '$lib/stores';

	import Tooltip from './Tooltip.svelte';
	export let state = true;
	export let id = '';
	export let ariaLabelledbyId = '';
	export let tooltip = false;
	export let disabled = false;

	const i18n = getContext('i18n');
	const dispatch = createEventDispatcher();
</script>

<Tooltip
	content={tooltip ? (state ? $i18n.t('Enabled') : $i18n.t('Disabled')) : ''}
	placement="top"
>
	<Switch.Root
		bind:checked={state}
		{id}
		aria-labelledby={ariaLabelledbyId}
<<<<<<< HEAD
		disabled={disabled}
		aria-disabled={disabled}
		class="flex h-5 min-h-5 w-9 shrink-0 items-center rounded-full px-[3px] mx-[1px] transition {disabled ? 'cursor-not-allowed opacity-60' : 'cursor-pointer'}  {($settings?.highContrastMode ??
=======
		class="flex h-[18px] min-h-[18px] w-8 shrink-0 cursor-pointer items-center rounded-full px-1 mx-[1px] transition  {($settings?.highContrastMode ??
>>>>>>> 46ae3f4f
		false)
			? 'focus:outline focus:outline-2 focus:outline-gray-800 focus:dark:outline-gray-200'
			: 'outline outline-1 outline-gray-100 dark:outline-gray-800'} {state
			? ' bg-emerald-500 dark:bg-emerald-700'
			: 'bg-gray-200 dark:bg-transparent'}"
		onCheckedChange={async () => {
			await tick();
			dispatch('change', state);
		}}
	>
		<Switch.Thumb
			class="pointer-events-none block size-3 shrink-0 rounded-full bg-white transition-transform data-[state=checked]:translate-x-3 data-[state=unchecked]:translate-x-0 data-[state=unchecked]:shadow-mini "
		/>
	</Switch.Root>
</Tooltip><|MERGE_RESOLUTION|>--- conflicted
+++ resolved
@@ -23,13 +23,9 @@
 		bind:checked={state}
 		{id}
 		aria-labelledby={ariaLabelledbyId}
-<<<<<<< HEAD
 		disabled={disabled}
 		aria-disabled={disabled}
-		class="flex h-5 min-h-5 w-9 shrink-0 items-center rounded-full px-[3px] mx-[1px] transition {disabled ? 'cursor-not-allowed opacity-60' : 'cursor-pointer'}  {($settings?.highContrastMode ??
-=======
-		class="flex h-[18px] min-h-[18px] w-8 shrink-0 cursor-pointer items-center rounded-full px-1 mx-[1px] transition  {($settings?.highContrastMode ??
->>>>>>> 46ae3f4f
+		class="flex h-[18px] min-h-[18px] w-8 shrink-0 items-center rounded-full px-1 mx-[1px] transition {disabled ? 'cursor-not-allowed opacity-60' : 'cursor-pointer'}  {($settings?.highContrastMode ??
 		false)
 			? 'focus:outline focus:outline-2 focus:outline-gray-800 focus:dark:outline-gray-200'
 			: 'outline outline-1 outline-gray-100 dark:outline-gray-800'} {state
