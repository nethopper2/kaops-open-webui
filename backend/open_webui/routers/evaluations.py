--- conflicted
+++ resolved
@@ -74,50 +74,6 @@
 @router.get("/feedbacks/all", response_model=list[FeedbackUserResponse])
 async def get_all_feedbacks(user=Depends(get_admin_user)):
     feedbacks = Feedbacks.get_all_feedbacks()
-<<<<<<< HEAD
-    responses = []
-    for feedback in feedbacks:
-        user_obj = Users.get_user_by_id(feedback.user_id)
-        if user_obj is not None:
-            user_response = FeedbackUserReponse(**user_obj.model_dump())
-        else:
-            user_response = None  # Or a placeholder/dummy user object
-        responses.append(
-            FeedbackUserResponse(
-                **feedback.model_dump(),
-                user=user_response,
-            )
-        )
-    return responses
-
-# PROPOSED FIX: upstreadm push?
-
-# Original endpoint
-# Responds with 500 error with this `all` endpoint.
-# Here are the steps to reproduce the issue:
-#     - clean database
-#     - create first admin user
-#     - create a second regular user
-#     - login as the regular user
-#     - do a search with the regular user
-#     - on the search response, give it feedback: thumbs up, rating of 7, anything for the other field and some text for the free-form text field.
-#     - go to the evaluations admin tab and see that both the feedbacks and leaderboard pages render without problem
-#     - delete that regular user
-#     - notice that the feedbacks page files now because we get a 500 error in the API response
-
-# @router.get("/feedbacks/all", response_model=list[FeedbackUserResponse])
-# async def get_all_feedbacks(user=Depends(get_admin_user)):
-#     feedbacks = Feedbacks.get_all_feedbacks()
-#     return [
-#         FeedbackUserResponse(
-#             **feedback.model_dump(),
-#             user=FeedbackUserReponse(
-#                 **Users.get_user_by_id(feedback.user_id).model_dump()
-#             ),
-#         )
-#         for feedback in feedbacks
-#     ]
-=======
 
     feedback_list = []
     for feedback in feedbacks:
@@ -129,7 +85,6 @@
             )
         )
     return feedback_list
->>>>>>> b5f4c85b
 
 
 @router.delete("/feedbacks/all")
